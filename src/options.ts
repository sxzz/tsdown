--- conflicted
+++ resolved
@@ -216,11 +216,8 @@
       report: false | ReportOptions
       tsconfig: string | false
       cwd: string
-<<<<<<< HEAD
+      pkg?: PackageJson
       stub: boolean
-=======
-      pkg?: PackageJson
->>>>>>> e818037b
     }
   >,
   'config' | 'fromVite'
