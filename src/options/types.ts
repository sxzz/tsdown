import type { AttwOptions } from '../features/attw'
import type { CopyOptions, CopyOptionsFn } from '../features/copy'
import type { ExportsOptions } from '../features/exports'
import type { TsdownHooks } from '../features/hooks'
import type { OutExtensionFactory } from '../features/output'
import type { ReportOptions } from '../features/report'
import type {
  Arrayable,
  Awaitable,
  MarkPartial,
  Overwrite,
} from '../utils/types'
import type { Hookable } from 'hookable'
import type { PackageJson } from 'pkg-types'
import type { Options as PublintOptions } from 'publint'
import type {
  ExternalOption,
  InputOption,
  InputOptions,
  InternalModuleFormat,
  MinifyOptions,
  ModuleFormat,
  OutputOptions,
} from 'rolldown'
import type { Options as DtsOptions } from 'rolldown-plugin-dts'
import type { Options as UnusedOptions } from 'unplugin-unused'

export type Sourcemap = boolean | 'inline' | 'hidden'
export type Format = Exclude<ModuleFormat, 'experimental-app'>
export type NormalizedFormat = Exclude<InternalModuleFormat, 'app'>
export type ModuleTypes = Record<
  string,
  | 'js'
  | 'jsx'
  | 'ts'
  | 'tsx'
  | 'json'
  | 'text'
  | 'base64'
  | 'dataurl'
  | 'binary'
  | 'empty'
  | 'css'
  | 'asset'
>

export interface Workspace {
  /**
   * Workspace directories. Glob patterns are supported.
   * - `auto`: Automatically detect `package.json` files in the workspace.
   * @default 'auto'
   */
  include?: Arrayable<string> | 'auto'
  /**
   * Exclude directories from workspace.
   * Defaults to all `node_modules`, `dist`, `test`, `tests`, `temp`, and `tmp` directories.
   */
  exclude?: Arrayable<string>

  /**
   * Path to the workspace configuration file.
   */
  config?: boolean | string
}

<<<<<<< HEAD
export interface ExportsOptions {
  /**
   * Generate exports that link to source code during development.
   * - string: add as a custom condition.
   * - true: all conditions point to source files, and add dist exports to `publishConfig`.
   */
  devExports?: boolean | string

  /**
   * Exports for all files.
   */
  all?: boolean

  /**
   * Explicit types field for exports.
   */
  types?: boolean

  customExports?: (
    exports: Record<string, any>,
    context: {
      pkg: PackageJson
      chunks: TsdownChunks
      outDir: string
      isPublish: boolean
    },
  ) => Awaitable<Record<string, any>>
}

=======
>>>>>>> 1abc97b9
/**
 * Options for tsdown.
 */
export interface Options {
  /// build options
  /**
   * Defaults to `'src/index.ts'` if it exists.
   */
  entry?: InputOption
  external?: ExternalOption
  noExternal?:
    | Arrayable<string | RegExp>
    | ((
        id: string,
        importer: string | undefined,
      ) => boolean | null | undefined | void)
  alias?: Record<string, string>
  tsconfig?: string | boolean
  /**
   * Specifies the target runtime platform for the build.
   *
   * - `node`: Node.js and compatible runtimes (e.g., Deno, Bun).
   *   For CJS format, this is always set to `node` and cannot be changed.
   * - `neutral`: A platform-agnostic target with no specific runtime assumptions.
   * - `browser`: Web browsers.
   *
   * @default 'node'
   * @see https://tsdown.dev/options/platform
   */
  platform?: 'node' | 'neutral' | 'browser'
  inputOptions?:
    | InputOptions
    | ((
        options: InputOptions,
        format: NormalizedFormat,
      ) => Awaitable<InputOptions | void | null>)

  /// output options
  /** @default ['es'] */
  format?: Format | Format[]
  globalName?: string
  /** @default 'dist' */
  outDir?: string
  /** @default false */
  sourcemap?: Sourcemap
  /**
   * Clean directories before build.
   *
   * Default to output directory.
   * @default true
   */
  clean?: boolean | string[]
  /** @default false */
  minify?: boolean | 'dce-only' | MinifyOptions
  /**
   * Specifies the compilation target environment(s).
   *
   * Determines the JavaScript version or runtime(s) for which the code should be compiled.
   * If not set, defaults to the value of `engines.node` in your project's `package.json`.
   *
   * Accepts a single target (e.g., `'es2020'`, `'node18'`) or an array of targets.
   *
   * @see {@link https://tsdown.dev/options/target#supported-targets} for a list of valid targets and more details.
   *
   * @example
   * ```jsonc
   * // Target a single environment
   * { "target": "node18" }
   * ```
   *
   * @example
   * ```jsonc
   * // Target multiple environments
   * { "target": ["node18", "es2020"] }
   * ```
   */
  target?: string | string[] | false

  /**
   * Determines whether unbundle mode is enabled.
   * When set to true, the output files will mirror the input file structure.
   * @default false
   */
  unbundle?: boolean

  /**
   * @deprecated Use `unbundle` instead.
   * @default true
   */
  bundle?: boolean

  define?: Record<string, string>
  /** @default false */
  shims?: boolean

  /**
   * The name to show in CLI output. This is useful for monorepos or workspaces.
   * Defaults to the package name from `package.json`.
   */
  name?: string

  /**
   * Use a fixed extension for output files.
   * The extension will always be `.cjs` or `.mjs`.
   * Otherwise, it will depend on the package type.
   * @default false
   */
  fixedExtension?: boolean
  /**
   * Custom extensions for output files.
   * `fixedExtension` will be overridden by this option.
   */
  outExtensions?: OutExtensionFactory

  outputOptions?:
    | OutputOptions
    | ((
        options: OutputOptions,
        format: NormalizedFormat,
      ) => Awaitable<OutputOptions | void | null>)

  /** @default true */
  treeshake?: boolean
  plugins?: InputOptions['plugins']
  /**
   * Sets how input files are processed.
   * For example, use 'js' to treat files as JavaScript or 'base64' for images.
   * Lets you import or require files like images or fonts.
   * @example
   * ```json
   * { '.jpg': 'asset', '.png': 'base64' }
   * ```
   */
  loader?: ModuleTypes

  /** @default false */
  silent?: boolean
  /**
   * Config file path
   */
  config?: boolean | string
  /** @default false */
  watch?: boolean | string | string[]
  ignoreWatch?: string | string[]

  /**
   * You can specify command to be executed after a successful build, specially useful for Watch mode
   */
  onSuccess?:
    | string
    | ((config: ResolvedOptions, signal: AbortSignal) => void | Promise<void>)

  /**
   * Skip bundling `node_modules`.
   * @default false
   */
  skipNodeModulesBundle?: boolean

  /**
   * Reuse config from Vite or Vitest (experimental)
   * @default false
   */
  fromVite?: boolean | 'vitest'

  /// addons
  /**
   * Emit TypeScript declaration files (.d.ts).
   *
   * By default, this feature is auto-detected based on the presence of the `types` field in the `package.json` file.
   * - If the `types` field is present in `package.json`, declaration file emission is enabled.
   * - If the `types` field is absent, declaration file emission is disabled by default.
   */
  dts?: boolean | DtsOptions

  /**
   * Enable unused dependencies check with `unplugin-unused`
   * Requires `unplugin-unused` to be installed.
   * @default false
   */
  unused?: boolean | UnusedOptions

  /**
   * Run publint after bundling.
   * Requires `publint` to be installed.
   * @default false
   */
  publint?: boolean | PublintOptions

  /**
   * Run `arethetypeswrong` after bundling.
   * Requires `@arethetypeswrong/core` to be installed.
   *
   * @default false
   * @see https://github.com/arethetypeswrong/arethetypeswrong.github.io
   */
  attw?: boolean | AttwOptions

  /**
   * Enable size reporting after bundling.
   * @default true
   */
  report?: boolean | ReportOptions

  /**
   * **[experimental]** Generate package exports for `package.json`.
   *
   * This will set the `main`, `module`, `types`, `exports` fields in `package.json`
   * to point to the generated files.
   */
  exports?: boolean | ExportsOptions

  /**
   * Compile-time env variables.
   * @example
   * ```json
   * {
   *   "DEBUG": true,
   *   "NODE_ENV": "production"
   * }
   * ```
   */
  env?: Record<string, any>

  /**
   * @deprecated Alias for `copy`, will be removed in the future.
   */
  publicDir?: CopyOptions | CopyOptionsFn

  /**
   * Copy files to another directory.
   * @example
   * ```ts
   * [
   *   'src/assets',
   *   { from: 'src/assets', to: 'dist/assets' },
   * ]
   * ```
   */
  copy?: CopyOptions | CopyOptionsFn

  hooks?:
    | Partial<TsdownHooks>
    | ((hooks: Hookable<TsdownHooks>) => Awaitable<void>)

  /**
   * If enabled, strips the `node:` protocol prefix from import source.
   *
   * @default false
   *
   * @example
   * // With removeNodeProtocol enabled:
   * import('node:fs'); // becomes import('fs')
   */
  removeNodeProtocol?: boolean

  /**
   * If enabled, appends hash to chunk filenames.
   * @default true
   */
  hash?: boolean

  /**
   * The working directory of the config file.
   * - Defaults to `process.cwd()` for root config.
   * - Defaults to the package directory for workspace config.
   */
  cwd?: string

  /**
   * **[experimental]** Enable workspace mode.
   * This allows you to build multiple packages in a monorepo.
   */
  workspace?: Workspace | Arrayable<string> | true
  /**
   * Filter workspace packages. This option is only available in workspace mode.
   */
  filter?: RegExp | string | string[]
}

/**
 * Options without specifying config file path.
 */
export type UserConfig = Arrayable<Omit<Options, 'config' | 'filter'>>
export type UserConfigFn = (cliOptions: Options) => Awaitable<UserConfig>
export type NormalizedUserConfig = Exclude<UserConfig, any[]>

export type ResolvedOptions = Omit<
  Overwrite<
    MarkPartial<
      Omit<Options, 'publicDir' | 'workspace' | 'filter'>,
      | 'globalName'
      | 'inputOptions'
      | 'outputOptions'
      | 'minify'
      | 'define'
      | 'alias'
      | 'external'
      | 'noExternal'
      | 'onSuccess'
      | 'fixedExtension'
      | 'outExtensions'
      | 'hooks'
      | 'removeNodeProtocol'
      | 'copy'
      | 'loader'
      | 'name'
      | 'bundle'
    >,
    {
      format: NormalizedFormat[]
      target?: string[]
      clean: string[]
      dts: false | DtsOptions
      report: false | ReportOptions
      tsconfig: string | false
      pkg?: PackageJson
      exports: false | ExportsOptions
    }
  >,
  'config' | 'fromVite'
><|MERGE_RESOLUTION|>--- conflicted
+++ resolved
@@ -63,38 +63,6 @@
   config?: boolean | string
 }
 
-<<<<<<< HEAD
-export interface ExportsOptions {
-  /**
-   * Generate exports that link to source code during development.
-   * - string: add as a custom condition.
-   * - true: all conditions point to source files, and add dist exports to `publishConfig`.
-   */
-  devExports?: boolean | string
-
-  /**
-   * Exports for all files.
-   */
-  all?: boolean
-
-  /**
-   * Explicit types field for exports.
-   */
-  types?: boolean
-
-  customExports?: (
-    exports: Record<string, any>,
-    context: {
-      pkg: PackageJson
-      chunks: TsdownChunks
-      outDir: string
-      isPublish: boolean
-    },
-  ) => Awaitable<Record<string, any>>
-}
-
-=======
->>>>>>> 1abc97b9
 /**
  * Options for tsdown.
  */
