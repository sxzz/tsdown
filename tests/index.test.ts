import { beforeEach, expect, test, vi } from 'vitest'
import { resolveOptions } from '../src/options'
import { fsRemove } from '../src/utils/fs'
import { getTestDir, testBuild, writeFixtures } from './utils'
import path from 'node:path'
import { toObjectEntry } from '../src/features/entry'


beforeEach(async (context) => {
  const dir = getTestDir(context.task)
  await fsRemove(dir)
})

test('basic', async (context) => {
  const content = `console.log("Hello, world!")`
  const { snapshot } = await testBuild({
    context,
    files: {
      'index.ts': content,
    },
  })
  expect(snapshot).contain(content)
})

{
  const files = {
    'index.ts': "export { foo } from './foo'",
    'foo.ts': 'export const foo = 1',
  }
  test('esm import', async (context) => {
    await testBuild({ context, files })
  })

  test('cjs import', async (context) => {
    await testBuild({
      context,
      files,
      options: {
        format: 'cjs',
      },
    })
  })
}

test('esm shims', async (context) => {
  await testBuild({
    context,
    files: { 'index.ts': 'export default [__dirname, __filename]' },
    options: { shims: true },
  })
})

test('cjs shims', async (context) => {
  const { snapshot } = await testBuild({
    context,
    files: {
      'index.ts': `
        export const url = import.meta.url
        export const filename = import.meta.filename
        export const dirname = import.meta.dirname`,
    },
    options: {
      shims: true,
      format: 'cjs',
    },
  })
  expect(snapshot).contain('require("url").pathToFileURL(__filename).href')
  expect(snapshot).contain('__filename')
  expect(snapshot).contain('__dirname')
})

test('entry structure', async (context) => {
  const files = {
    'src/index.ts': '',
    'src/utils/index.ts': '',
  }
  await testBuild({
    context,
    files,
    options: {
      entry: Object.keys(files),
    },
  })
})

test('bundle dts', async (context) => {
  const files = {
    'src/index.ts': `
      export { str } from './utils/types';
      export { shared } from './utils/shared';
      `,
    'src/utils/types.ts': 'export let str = "hello"',
    'src/utils/shared.ts': 'export let shared = 10',
  }
  await testBuild({
    context,
    files,
    options: {
      entry: ['src/index.ts'],
      dts: true,
    },
  })
})

test('cjs interop', async (context) => {
  const files = {
    'index.ts': `
    export default {}
    export type Foo = string
    `,
  }
  await testBuild({
    context,
    files,
    options: {
      format: ['esm', 'cjs'],
    },
  })
})

test('fixed extension', async (context) => {
  const files = {
    'index.ts': `export default 10`,
  }
  await testBuild({
    context,
    files,
    options: {
      format: ['esm', 'cjs'],
      fixedExtension: true,
      dts: true,
    },
  })
})

test('custom extension', async (context) => {
  const files = {
    'index.ts': `export default 10`,
  }
  const { outputFiles } = await testBuild({
    context,
    files,
    options: {
      dts: true,
      outExtensions: () => ({ js: '.some.mjs', dts: '.some.d.mts' }),
    },
  })
  expect(outputFiles).toMatchInlineSnapshot(`
    [
      "index.d.some.d.mts",
      "index.some.mjs",
    ]
  `)
})

test('noExternal', async (context) => {
  const files = {
    'index.ts': `export * from 'cac'`,
  }
  await testBuild({
    context,
    files,
    options: {
      noExternal: ['cac'],
      plugins: [
        {
          name: 'remove-code',
          load(id) {
            if (id.replaceAll('\\', '/').includes('/node_modules/cac')) {
              return 'export const cac = "[CAC CODE]"'
            }
          },
        },
      ],
    },
  })
})

test('fromVite', async (context) => {
  const files = {
    'index.ts': `export default 10`,
    'tsdown.config.ts': `
    import { resolve } from 'node:path'
    export default {
      entry: resolve(import.meta.dirname, 'index.ts').replaceAll('\\\\', '/'),
      fromVite: true,
    }`,
    'vite.config.ts': `
    export default {
      resolve: { alias: { '~': '/' } },
      plugins: [{ name: 'expected' }],
    }
    `,
  }
  const { testDir } = await writeFixtures(context, files)
  const options = await resolveOptions({
    config: testDir,
  })
  expect(options.configs).toMatchObject([
    {
      fromVite: true,
      alias: {
        '~': '/',
      },
      plugins: [
        [
          {
            name: 'expected',
          },
        ],
        [],
      ],
    },
  ])
})

test('resolve dependency for dts', async (context) => {
  const files = {
    'index.ts': `export type { GlobOptions } from 'tinyglobby'
    export type * from 'unconfig'`,
  }
  const { snapshot } = await testBuild({
    context,
    files,
    options: {
      dts: { resolve: ['tinyglobby'] },
    },
  })
  expect(snapshot).contain(`export * from "unconfig"`)
})

test('resolve paths in tsconfig', async (context) => {
  const files = {
    'index.ts': `export * from '@/mod'`,
    'mod.ts': `export const mod = 42`,
    '../tsconfig.build.json': JSON.stringify({
      compilerOptions: {
        paths: { '@/*': ['./resolve-paths-in-tsconfig/*'] },
      },
    }),
  }
  await testBuild({
    context,
    files,
    options: {
      dts: { isolatedDeclarations: true },
      tsconfig: 'tsconfig.build.json',
    },
  })
})

test('hooks', async (context) => {
  const fn = vi.fn()
  const files = {
    'index.ts': `export default 10`,
  }
  await testBuild({
    context,
    files,
    options: {
      hooks: {
        'build:prepare': fn,
        'build:before': fn,
        'build:done': fn,
      },
    },
  })
  expect(fn).toBeCalledTimes(3)
})

test('env flag', async (context) => {
  const files = {
    'index.ts': `export const env = process.env.NODE_ENV
    export const meta = import.meta.env.NODE_ENV
    export const custom = import.meta.env.CUSTOM
    export const debug = import.meta.env.DEBUG
    `,
  }
  const { snapshot } = await testBuild({
    context,
    files,
    options: {
      env: {
        NODE_ENV: 'production',
        CUSTOM: 'tsdown',
        DEBUG: true,
      },
    },
  })
  expect(snapshot).contains('const env = "production"')
  expect(snapshot).contains('const meta = "production"')
  expect(snapshot).contains('const custom = "tsdown"')
  expect(snapshot).contains('const debug = true')
})

test('minify', async (context) => {
  const files = { 'index.ts': `export const foo = true` }
  const { snapshot } = await testBuild({
    context,
    files,
    options: {
      minify: {
        mangle: true,
        compress: true,
        removeWhitespace: false,
      },
    },
  })
  expect(snapshot).contains('!0')
  expect(snapshot).not.contains('true')
  expect(snapshot).not.contains('const foo')
})

test('iife and umd', async (context) => {
  const files = { 'index.ts': `export const foo = true` }
  const { outputFiles } = await testBuild({
    context,
    files,
    options: {
      format: ['iife', 'umd'],
      globalName: 'Lib',
    },
  })
  expect(outputFiles).toMatchInlineSnapshot(`
    [
      "index.iife.js",
      "index.umd.js",
    ]
  `)
})

test('remove node protocol', async (context) => {
  const files = {
    'index.ts': `
    import fs from 'node:fs'
    import { join } from 'node:path'
    const promise = import('node:fs/promises')

    export { fs, join, promise }
    `,
  }
  const { snapshot } = await testBuild({
    context,
    files,
    options: {
      removeNodeProtocol: true,
    },
  })
  expect(snapshot).not.contains('node:')
})

<<<<<<< HEAD
test('toObjectEntry handles both root and subdirectory paths', async () => {
  const cwd = process.cwd()

  const mockResolvedEntries = [
    'index.ts',
    'utils.ts',
    'build-config/build.ts'
  ]

  const originalToObjectEntry = toObjectEntry

  const testToObjectEntry = async (
    entry: string | string[] | Record<string, string>,
    testCwd: string,
  ) => {
    if (Array.isArray(entry)) {
      const absolutePaths = mockResolvedEntries.map(file =>
        path.isAbsolute(file) ? file : path.resolve(testCwd, file)
      )

      const base = path.resolve(testCwd)

      return Object.fromEntries(
        absolutePaths.map((file) => {
          const relative = path.relative(base, file)
          return [
            relative.slice(0, relative.length - path.extname(relative).length),
            file,
          ]
        }),
      )
    }

    return originalToObjectEntry(entry, testCwd)
  }

  const result = await testToObjectEntry(['*.ts', 'build-config/*.ts'], cwd)

  expect(Object.keys(result)).toHaveLength(3)
  expect(Object.keys(result)).toContain('index')
  expect(Object.keys(result)).toContain('utils')
  expect(Object.keys(result)).toContain('build-config/build')
=======
test('without hash and filename conflict', async (context) => {
  const files = {
    'index.ts': `
      import { foo as utilsFoo } from './utils/foo.ts'
      export * from './foo.ts'
      export { utilsFoo }
    `,
    'run.ts': `
      import { foo } from "./foo";
      import { foo as utilsFoo } from "./utils/foo";

      foo("hello world");
      utilsFoo("hello world");
    `,
    'foo.ts': `
      export const foo = (a: string) => {
        console.log("foo:" + a)
      }
    `,
    'utils/foo.ts': `
      export const foo = (a: string) => {
        console.log("utils/foo:" + a)
      }
    `,
  }
  const { outputFiles } = await testBuild({
    context,
    files,
    options: {
      entry: ['index.ts', 'run.ts'],
      hash: false,
    },
  })
  expect(outputFiles).toMatchInlineSnapshot(`
    [
      "foo.js",
      "index.js",
      "run.js",
    ]
  `)
>>>>>>> f798cb23
})<|MERGE_RESOLUTION|>--- conflicted
+++ resolved
@@ -349,7 +349,6 @@
   expect(snapshot).not.contains('node:')
 })
 
-<<<<<<< HEAD
 test('toObjectEntry handles both root and subdirectory paths', async () => {
   const cwd = process.cwd()
 
@@ -392,7 +391,6 @@
   expect(Object.keys(result)).toContain('index')
   expect(Object.keys(result)).toContain('utils')
   expect(Object.keys(result)).toContain('build-config/build')
-=======
 test('without hash and filename conflict', async (context) => {
   const files = {
     'index.ts': `
@@ -433,5 +431,4 @@
       "run.js",
     ]
   `)
->>>>>>> f798cb23
 })