--- conflicted
+++ resolved
@@ -257,7 +257,6 @@
   expect(snapshot).not.contains('const foo')
 })
 
-<<<<<<< HEAD
 test('stub', async (context) => {
   // Default entry
   const files = {
@@ -269,7 +268,8 @@
     stub: true,
   })
   expect(snapshot).contains('export * from "[CWD]/tests/temp/stub/index.ts"')
-=======
+})
+
 test('iife and umd', async (context) => {
   const files = { 'index.ts': `export const foo = true` }
   const { outputFiles } = await testBuild(context, files, {
@@ -282,5 +282,4 @@
       "index.umd.js",
     ]
   `)
->>>>>>> 0420f478
 })