lockfileVersion: '9.0'

settings:
  autoInstallPeers: true
  excludeLinksFromLockfile: false

importers:

  .:
    dependencies:
      ansis:
        specifier: ^3.17.0
        version: 3.17.0
      cac:
        specifier: ^6.7.14
        version: 6.7.14
      chokidar:
        specifier: ^4.0.3
        version: 4.0.3
      consola:
        specifier: ^3.4.2
        version: 3.4.2
      debug:
        specifier: ^4.4.0
        version: 4.4.0
      diff:
        specifier: ^7.0.0
        version: 7.0.0
      find-up-simple:
        specifier: ^1.0.1
        version: 1.0.1
      rolldown:
        specifier: ^1.0.0-beta.7
        version: 1.0.0-beta.7(typescript@5.8.3)
      rolldown-plugin-dts:
        specifier: ^0.7.8
        version: 0.7.8(rolldown@1.0.0-beta.7(typescript@5.8.3))(typescript@5.8.3)
      tinyexec:
        specifier: ^1.0.1
        version: 1.0.1
      tinyglobby:
        specifier: ^0.2.12
        version: 0.2.12
      unconfig:
        specifier: ^7.3.1
        version: 7.3.1
    devDependencies:
      '@sxzz/eslint-config':
        specifier: ^6.1.1
        version: 6.1.1(@types/eslint@9.6.1)(@typescript-eslint/eslint-plugin@8.30.1(@typescript-eslint/parser@8.30.1(eslint@9.24.0(jiti@2.4.2))(typescript@5.8.3))(eslint@9.24.0(jiti@2.4.2))(typescript@5.8.3))(eslint@9.24.0(jiti@2.4.2))(typescript@5.8.3)
      '@sxzz/prettier-config':
        specifier: ^2.2.1
        version: 2.2.1
      '@sxzz/test-utils':
        specifier: ^0.5.5
        version: 0.5.5(esbuild@0.25.2)(rolldown@1.0.0-beta.7(typescript@5.8.3))(rollup@4.40.0)(vitest@3.1.1(@types/debug@4.1.12)(@types/node@22.14.1)(jiti@2.4.2)(tsx@4.19.3)(yaml@2.7.1))
      '@types/debug':
        specifier: ^4.1.12
        version: 4.1.12
      '@types/diff':
        specifier: ^7.0.2
        version: 7.0.2
      '@types/node':
        specifier: ^22.14.1
        version: 22.14.1
      bumpp:
        specifier: ^10.1.0
        version: 10.1.0
      eslint:
        specifier: ^9.24.0
        version: 9.24.0(jiti@2.4.2)
      pkg-types:
        specifier: ^2.1.0
        version: 2.1.0
      prettier:
        specifier: ^3.5.3
        version: 3.5.3
      publint:
        specifier: ^0.3.12
        version: 0.3.12
      tsup:
        specifier: ^8.4.0
        version: 8.4.0(jiti@2.4.2)(postcss@8.5.3)(tsx@4.19.3)(typescript@5.8.3)(yaml@2.7.1)
      tsx:
        specifier: ^4.19.3
        version: 4.19.3
      typescript:
        specifier: ~5.8.3
        version: 5.8.3
      unplugin-ast:
        specifier: ^0.14.6
        version: 0.14.6
      unplugin-unused:
        specifier: ^0.4.4
        version: 0.4.4
      vite:
        specifier: ^6.3.2
        version: 6.3.2(@types/node@22.14.1)(jiti@2.4.2)(tsx@4.19.3)(yaml@2.7.1)
      vitepress:
        specifier: ^1.6.3
        version: 1.6.3(@algolia/client-search@5.23.4)(@types/node@22.14.1)(postcss@8.5.3)(search-insights@2.17.3)(typescript@5.8.3)
      vitepress-plugin-group-icons:
        specifier: ^1.5.2
        version: 1.5.2
      vitepress-plugin-llms:
        specifier: ^1.1.0
        version: 1.1.0
      vitest:
        specifier: ^3.1.1
        version: 3.1.1(@types/debug@4.1.12)(@types/node@22.14.1)(jiti@2.4.2)(tsx@4.19.3)(yaml@2.7.1)

packages:

  '@algolia/autocomplete-core@1.17.7':
    resolution: {integrity: sha512-BjiPOW6ks90UKl7TwMv7oNQMnzU+t/wk9mgIDi6b1tXpUek7MW0lbNOUHpvam9pe3lVCf4xPFT+lK7s+e+fs7Q==}

  '@algolia/autocomplete-plugin-algolia-insights@1.17.7':
    resolution: {integrity: sha512-Jca5Ude6yUOuyzjnz57og7Et3aXjbwCSDf/8onLHSQgw1qW3ALl9mrMWaXb5FmPVkV3EtkD2F/+NkT6VHyPu9A==}
    peerDependencies:
      search-insights: '>= 1 < 3'

  '@algolia/autocomplete-preset-algolia@1.17.7':
    resolution: {integrity: sha512-ggOQ950+nwbWROq2MOCIL71RE0DdQZsceqrg32UqnhDz8FlO9rL8ONHNsI2R1MH0tkgVIDKI/D0sMiUchsFdWA==}
    peerDependencies:
      '@algolia/client-search': '>= 4.9.1 < 6'
      algoliasearch: '>= 4.9.1 < 6'

  '@algolia/autocomplete-shared@1.17.7':
    resolution: {integrity: sha512-o/1Vurr42U/qskRSuhBH+VKxMvkkUVTLU6WZQr+L5lGZZLYWyhdzWjW0iGXY7EkwRTjBqvN2EsR81yCTGV/kmg==}
    peerDependencies:
      '@algolia/client-search': '>= 4.9.1 < 6'
      algoliasearch: '>= 4.9.1 < 6'

  '@algolia/client-abtesting@5.23.4':
    resolution: {integrity: sha512-WIMT2Kxy+FFWXWQxIU8QgbTioL+SGE24zhpj0kipG4uQbzXwONaWt7ffaYLjfge3gcGSgJVv+1VlahVckafluQ==}
    engines: {node: '>= 14.0.0'}

  '@algolia/client-analytics@5.23.4':
    resolution: {integrity: sha512-4B9gChENsQA9kFmFlb+x3YhBz2Gx3vSsm81FHI1yJ3fn2zlxREHmfrjyqYoMunsU7BybT/o5Nb7ccCbm/vfseA==}
    engines: {node: '>= 14.0.0'}

  '@algolia/client-common@5.23.4':
    resolution: {integrity: sha512-bsj0lwU2ytiWLtl7sPunr+oLe+0YJql9FozJln5BnIiqfKOaseSDdV42060vUy+D4373f2XBI009K/rm2IXYMA==}
    engines: {node: '>= 14.0.0'}

  '@algolia/client-insights@5.23.4':
    resolution: {integrity: sha512-XSCtAYvJ/hnfDHfRVMbBH0dayR+2ofVZy3jf5qyifjguC6rwxDsSdQvXpT0QFVyG+h8UPGtDhMPoUIng4wIcZA==}
    engines: {node: '>= 14.0.0'}

  '@algolia/client-personalization@5.23.4':
    resolution: {integrity: sha512-l/0QvqgRFFOf7BnKSJ3myd1WbDr86ftVaa3PQwlsNh7IpIHmvVcT83Bi5zlORozVGMwaKfyPZo6O48PZELsOeA==}
    engines: {node: '>= 14.0.0'}

  '@algolia/client-query-suggestions@5.23.4':
    resolution: {integrity: sha512-TB0htrDgVacVGtPDyENoM6VIeYqR+pMsDovW94dfi2JoaRxfqu/tYmLpvgWcOknP6wLbr8bA+G7t/NiGksNAwQ==}
    engines: {node: '>= 14.0.0'}

  '@algolia/client-search@5.23.4':
    resolution: {integrity: sha512-uBGo6KwUP6z+u6HZWRui8UJClS7fgUIAiYd1prUqCbkzDiCngTOzxaJbEvrdkK0hGCQtnPDiuNhC5MhtVNN4Eg==}
    engines: {node: '>= 14.0.0'}

  '@algolia/ingestion@1.23.4':
    resolution: {integrity: sha512-Si6rFuGnSeEUPU9QchYvbknvEIyCRK7nkeaPVQdZpABU7m4V/tsiWdHmjVodtx3h20VZivJdHeQO9XbHxBOcCw==}
    engines: {node: '>= 14.0.0'}

  '@algolia/monitoring@1.23.4':
    resolution: {integrity: sha512-EXGoVVTshraqPJgr5cMd1fq7Jm71Ew6MpGCEaxI5PErBpJAmKdtjRIzs6JOGKHRaWLi+jdbJPYc2y8RN4qcx5Q==}
    engines: {node: '>= 14.0.0'}

  '@algolia/recommend@5.23.4':
    resolution: {integrity: sha512-1t6glwKVCkjvBNlng2itTf8fwaLSqkL4JaMENgR3WTGR8mmW2akocUy/ZYSQcG4TcR7qu4zW2UMGAwLoWoflgQ==}
    engines: {node: '>= 14.0.0'}

  '@algolia/requester-browser-xhr@5.23.4':
    resolution: {integrity: sha512-UUuizcgc5+VSY8hqzDFVdJ3Wcto03lpbFRGPgW12pHTlUQHUTADtIpIhkLLOZRCjXmCVhtr97Z+eR6LcRYXa3Q==}
    engines: {node: '>= 14.0.0'}

  '@algolia/requester-fetch@5.23.4':
    resolution: {integrity: sha512-UhDg6elsek6NnV5z4VG1qMwR6vbp+rTMBEnl/v4hUyXQazU+CNdYkl++cpdmLwGI/7nXc28xtZiL90Es3I7viQ==}
    engines: {node: '>= 14.0.0'}

  '@algolia/requester-node-http@5.23.4':
    resolution: {integrity: sha512-jXGzGBRUS0oywQwnaCA6mMDJO7LoC3dYSLsyNfIqxDR4SNGLhtg3je0Y31lc24OA4nYyKAYgVLtjfrpcpsWShg==}
    engines: {node: '>= 14.0.0'}

  '@antfu/install-pkg@1.0.0':
    resolution: {integrity: sha512-xvX6P/lo1B3ej0OsaErAjqgFYzYVcJpamjLAFLYh9vRJngBrMoUG7aVnrGTeqM7yxbyTD5p3F2+0/QUEh8Vzhw==}

  '@antfu/utils@8.1.1':
    resolution: {integrity: sha512-Mex9nXf9vR6AhcXmMrlz/HVgYYZpVGJ6YlPgwl7UnaFpnshXs6EK/oa5Gpf3CzENMjkvEx2tQtntGnb7UtSTOQ==}

  '@babel/code-frame@7.26.2':
    resolution: {integrity: sha512-RJlIHRueQgwWitWgF8OdFYGZX328Ax5BCemNGlqHfplnRT9ESi8JkFlvaVYbS+UubVY6dpv87Fs2u5M29iNFVQ==}
    engines: {node: '>=6.9.0'}

  '@babel/generator@7.27.0':
    resolution: {integrity: sha512-VybsKvpiN1gU1sdMZIp7FcqphVVKEwcuj02x73uvcHE0PTihx1nlBcowYWhDwjpoAXRv43+gDzyggGnn1XZhVw==}
    engines: {node: '>=6.9.0'}

  '@babel/helper-string-parser@7.25.9':
    resolution: {integrity: sha512-4A/SCr/2KLd5jrtOMFzaKjVtAei3+2r/NChoBNoZ3EyP/+GlhoaEGoWOZUmFmoITP7zOJyHIMm+DYRd8o3PvHA==}
    engines: {node: '>=6.9.0'}

  '@babel/helper-validator-identifier@7.25.9':
    resolution: {integrity: sha512-Ed61U6XJc3CVRfkERJWDz4dJwKe7iLmmJsbOGu9wSloNSFttHV0I8g6UAgb7qnK5ly5bGLPd4oXZlxCdANBOWQ==}
    engines: {node: '>=6.9.0'}

  '@babel/parser@7.27.0':
    resolution: {integrity: sha512-iaepho73/2Pz7w2eMS0Q5f83+0RKI7i4xmiYeBmDzfRVbQtTOG7Ts0S4HzJVsTMGI9keU8rNfuZr8DKfSt7Yyg==}
    engines: {node: '>=6.0.0'}
    hasBin: true

  '@babel/types@7.27.0':
    resolution: {integrity: sha512-H45s8fVLYjbhFH62dIJ3WtmJ6RSPt/3DRO0ZcT2SUiYiQyz3BLVb9ADEnLl91m74aQPS3AzzeajZHYOalWe3bg==}
    engines: {node: '>=6.9.0'}

  '@docsearch/css@3.8.2':
    resolution: {integrity: sha512-y05ayQFyUmCXze79+56v/4HpycYF3uFqB78pLPrSV5ZKAlDuIAAJNhaRi8tTdRNXh05yxX/TyNnzD6LwSM89vQ==}

  '@docsearch/js@3.8.2':
    resolution: {integrity: sha512-Q5wY66qHn0SwA7Taa0aDbHiJvaFJLOJyHmooQ7y8hlwwQLQ/5WwCcoX0g7ii04Qi2DJlHsd0XXzJ8Ypw9+9YmQ==}

  '@docsearch/react@3.8.2':
    resolution: {integrity: sha512-xCRrJQlTt8N9GU0DG4ptwHRkfnSnD/YpdeaXe02iKfqs97TkZJv60yE+1eq/tjPcVnTW8dP5qLP7itifFVV5eg==}
    peerDependencies:
      '@types/react': '>= 16.8.0 < 19.0.0'
      react: '>= 16.8.0 < 19.0.0'
      react-dom: '>= 16.8.0 < 19.0.0'
      search-insights: '>= 1 < 3'
    peerDependenciesMeta:
      '@types/react':
        optional: true
      react:
        optional: true
      react-dom:
        optional: true
      search-insights:
        optional: true

  '@emnapi/core@1.4.3':
    resolution: {integrity: sha512-4m62DuCE07lw01soJwPiBGC0nAww0Q+RY70VZ+n49yDIO13yyinhbWCeNnaob0lakDtWQzSdtNWzJeOJt2ma+g==}

  '@emnapi/runtime@1.4.3':
    resolution: {integrity: sha512-pBPWdu6MLKROBX05wSNKcNb++m5Er+KQ9QkB+WVM+pW2Kx9hoSrVTnu3BdkI5eBLZoKu/J6mW/B6i6bJB2ytXQ==}

  '@emnapi/wasi-threads@1.0.2':
    resolution: {integrity: sha512-5n3nTJblwRi8LlXkJ9eBzu+kZR8Yxcc7ubakyQTFzPMtIhFpUBRbsnc2Dv88IZDIbCDlBiWrknhB4Lsz7mg6BA==}

  '@es-joy/jsdoccomment@0.49.0':
    resolution: {integrity: sha512-xjZTSFgECpb9Ohuk5yMX5RhUEbfeQcuOp8IF60e+wyzWEF0M5xeSgqsfLtvPEX8BIyOX9saZqzuGPmZ8oWc+5Q==}
    engines: {node: '>=16'}

  '@es-joy/jsdoccomment@0.50.0':
    resolution: {integrity: sha512-+zZymuVLH6zVwXPtCAtC+bDymxmEwEqDftdAK+f407IF1bnX49anIxvBhCA1AqUIfD6egj1jM1vUnSuijjNyYg==}
    engines: {node: '>=18'}

  '@esbuild/aix-ppc64@0.21.5':
    resolution: {integrity: sha512-1SDgH6ZSPTlggy1yI6+Dbkiz8xzpHJEVAlF/AM1tHPLsf5STom9rwtjE4hKAF20FfXXNTFqEYXyJNWh1GiZedQ==}
    engines: {node: '>=12'}
    cpu: [ppc64]
    os: [aix]

  '@esbuild/aix-ppc64@0.25.2':
    resolution: {integrity: sha512-wCIboOL2yXZym2cgm6mlA742s9QeJ8DjGVaL39dLN4rRwrOgOyYSnOaFPhKZGLb2ngj4EyfAFjsNJwPXZvseag==}
    engines: {node: '>=18'}
    cpu: [ppc64]
    os: [aix]

  '@esbuild/android-arm64@0.21.5':
    resolution: {integrity: sha512-c0uX9VAUBQ7dTDCjq+wdyGLowMdtR/GoC2U5IYk/7D1H1JYC0qseD7+11iMP2mRLN9RcCMRcjC4YMclCzGwS/A==}
    engines: {node: '>=12'}
    cpu: [arm64]
    os: [android]

  '@esbuild/android-arm64@0.25.2':
    resolution: {integrity: sha512-5ZAX5xOmTligeBaeNEPnPaeEuah53Id2tX4c2CVP3JaROTH+j4fnfHCkr1PjXMd78hMst+TlkfKcW/DlTq0i4w==}
    engines: {node: '>=18'}
    cpu: [arm64]
    os: [android]

  '@esbuild/android-arm@0.21.5':
    resolution: {integrity: sha512-vCPvzSjpPHEi1siZdlvAlsPxXl7WbOVUBBAowWug4rJHb68Ox8KualB+1ocNvT5fjv6wpkX6o/iEpbDrf68zcg==}
    engines: {node: '>=12'}
    cpu: [arm]
    os: [android]

  '@esbuild/android-arm@0.25.2':
    resolution: {integrity: sha512-NQhH7jFstVY5x8CKbcfa166GoV0EFkaPkCKBQkdPJFvo5u+nGXLEH/ooniLb3QI8Fk58YAx7nsPLozUWfCBOJA==}
    engines: {node: '>=18'}
    cpu: [arm]
    os: [android]

  '@esbuild/android-x64@0.21.5':
    resolution: {integrity: sha512-D7aPRUUNHRBwHxzxRvp856rjUHRFW1SdQATKXH2hqA0kAZb1hKmi02OpYRacl0TxIGz/ZmXWlbZgjwWYaCakTA==}
    engines: {node: '>=12'}
    cpu: [x64]
    os: [android]

  '@esbuild/android-x64@0.25.2':
    resolution: {integrity: sha512-Ffcx+nnma8Sge4jzddPHCZVRvIfQ0kMsUsCMcJRHkGJ1cDmhe4SsrYIjLUKn1xpHZybmOqCWwB0zQvsjdEHtkg==}
    engines: {node: '>=18'}
    cpu: [x64]
    os: [android]

  '@esbuild/darwin-arm64@0.21.5':
    resolution: {integrity: sha512-DwqXqZyuk5AiWWf3UfLiRDJ5EDd49zg6O9wclZ7kUMv2WRFr4HKjXp/5t8JZ11QbQfUS6/cRCKGwYhtNAY88kQ==}
    engines: {node: '>=12'}
    cpu: [arm64]
    os: [darwin]

  '@esbuild/darwin-arm64@0.25.2':
    resolution: {integrity: sha512-MpM6LUVTXAzOvN4KbjzU/q5smzryuoNjlriAIx+06RpecwCkL9JpenNzpKd2YMzLJFOdPqBpuub6eVRP5IgiSA==}
    engines: {node: '>=18'}
    cpu: [arm64]
    os: [darwin]

  '@esbuild/darwin-x64@0.21.5':
    resolution: {integrity: sha512-se/JjF8NlmKVG4kNIuyWMV/22ZaerB+qaSi5MdrXtd6R08kvs2qCN4C09miupktDitvh8jRFflwGFBQcxZRjbw==}
    engines: {node: '>=12'}
    cpu: [x64]
    os: [darwin]

  '@esbuild/darwin-x64@0.25.2':
    resolution: {integrity: sha512-5eRPrTX7wFyuWe8FqEFPG2cU0+butQQVNcT4sVipqjLYQjjh8a8+vUTfgBKM88ObB85ahsnTwF7PSIt6PG+QkA==}
    engines: {node: '>=18'}
    cpu: [x64]
    os: [darwin]

  '@esbuild/freebsd-arm64@0.21.5':
    resolution: {integrity: sha512-5JcRxxRDUJLX8JXp/wcBCy3pENnCgBR9bN6JsY4OmhfUtIHe3ZW0mawA7+RDAcMLrMIZaf03NlQiX9DGyB8h4g==}
    engines: {node: '>=12'}
    cpu: [arm64]
    os: [freebsd]

  '@esbuild/freebsd-arm64@0.25.2':
    resolution: {integrity: sha512-mLwm4vXKiQ2UTSX4+ImyiPdiHjiZhIaE9QvC7sw0tZ6HoNMjYAqQpGyui5VRIi5sGd+uWq940gdCbY3VLvsO1w==}
    engines: {node: '>=18'}
    cpu: [arm64]
    os: [freebsd]

  '@esbuild/freebsd-x64@0.21.5':
    resolution: {integrity: sha512-J95kNBj1zkbMXtHVH29bBriQygMXqoVQOQYA+ISs0/2l3T9/kj42ow2mpqerRBxDJnmkUDCaQT/dfNXWX/ZZCQ==}
    engines: {node: '>=12'}
    cpu: [x64]
    os: [freebsd]

  '@esbuild/freebsd-x64@0.25.2':
    resolution: {integrity: sha512-6qyyn6TjayJSwGpm8J9QYYGQcRgc90nmfdUb0O7pp1s4lTY+9D0H9O02v5JqGApUyiHOtkz6+1hZNvNtEhbwRQ==}
    engines: {node: '>=18'}
    cpu: [x64]
    os: [freebsd]

  '@esbuild/linux-arm64@0.21.5':
    resolution: {integrity: sha512-ibKvmyYzKsBeX8d8I7MH/TMfWDXBF3db4qM6sy+7re0YXya+K1cem3on9XgdT2EQGMu4hQyZhan7TeQ8XkGp4Q==}
    engines: {node: '>=12'}
    cpu: [arm64]
    os: [linux]

  '@esbuild/linux-arm64@0.25.2':
    resolution: {integrity: sha512-gq/sjLsOyMT19I8obBISvhoYiZIAaGF8JpeXu1u8yPv8BE5HlWYobmlsfijFIZ9hIVGYkbdFhEqC0NvM4kNO0g==}
    engines: {node: '>=18'}
    cpu: [arm64]
    os: [linux]

  '@esbuild/linux-arm@0.21.5':
    resolution: {integrity: sha512-bPb5AHZtbeNGjCKVZ9UGqGwo8EUu4cLq68E95A53KlxAPRmUyYv2D6F0uUI65XisGOL1hBP5mTronbgo+0bFcA==}
    engines: {node: '>=12'}
    cpu: [arm]
    os: [linux]

  '@esbuild/linux-arm@0.25.2':
    resolution: {integrity: sha512-UHBRgJcmjJv5oeQF8EpTRZs/1knq6loLxTsjc3nxO9eXAPDLcWW55flrMVc97qFPbmZP31ta1AZVUKQzKTzb0g==}
    engines: {node: '>=18'}
    cpu: [arm]
    os: [linux]

  '@esbuild/linux-ia32@0.21.5':
    resolution: {integrity: sha512-YvjXDqLRqPDl2dvRODYmmhz4rPeVKYvppfGYKSNGdyZkA01046pLWyRKKI3ax8fbJoK5QbxblURkwK/MWY18Tg==}
    engines: {node: '>=12'}
    cpu: [ia32]
    os: [linux]

  '@esbuild/linux-ia32@0.25.2':
    resolution: {integrity: sha512-bBYCv9obgW2cBP+2ZWfjYTU+f5cxRoGGQ5SeDbYdFCAZpYWrfjjfYwvUpP8MlKbP0nwZ5gyOU/0aUzZ5HWPuvQ==}
    engines: {node: '>=18'}
    cpu: [ia32]
    os: [linux]

  '@esbuild/linux-loong64@0.21.5':
    resolution: {integrity: sha512-uHf1BmMG8qEvzdrzAqg2SIG/02+4/DHB6a9Kbya0XDvwDEKCoC8ZRWI5JJvNdUjtciBGFQ5PuBlpEOXQj+JQSg==}
    engines: {node: '>=12'}
    cpu: [loong64]
    os: [linux]

  '@esbuild/linux-loong64@0.25.2':
    resolution: {integrity: sha512-SHNGiKtvnU2dBlM5D8CXRFdd+6etgZ9dXfaPCeJtz+37PIUlixvlIhI23L5khKXs3DIzAn9V8v+qb1TRKrgT5w==}
    engines: {node: '>=18'}
    cpu: [loong64]
    os: [linux]

  '@esbuild/linux-mips64el@0.21.5':
    resolution: {integrity: sha512-IajOmO+KJK23bj52dFSNCMsz1QP1DqM6cwLUv3W1QwyxkyIWecfafnI555fvSGqEKwjMXVLokcV5ygHW5b3Jbg==}
    engines: {node: '>=12'}
    cpu: [mips64el]
    os: [linux]

  '@esbuild/linux-mips64el@0.25.2':
    resolution: {integrity: sha512-hDDRlzE6rPeoj+5fsADqdUZl1OzqDYow4TB4Y/3PlKBD0ph1e6uPHzIQcv2Z65u2K0kpeByIyAjCmjn1hJgG0Q==}
    engines: {node: '>=18'}
    cpu: [mips64el]
    os: [linux]

  '@esbuild/linux-ppc64@0.21.5':
    resolution: {integrity: sha512-1hHV/Z4OEfMwpLO8rp7CvlhBDnjsC3CttJXIhBi+5Aj5r+MBvy4egg7wCbe//hSsT+RvDAG7s81tAvpL2XAE4w==}
    engines: {node: '>=12'}
    cpu: [ppc64]
    os: [linux]

  '@esbuild/linux-ppc64@0.25.2':
    resolution: {integrity: sha512-tsHu2RRSWzipmUi9UBDEzc0nLc4HtpZEI5Ba+Omms5456x5WaNuiG3u7xh5AO6sipnJ9r4cRWQB2tUjPyIkc6g==}
    engines: {node: '>=18'}
    cpu: [ppc64]
    os: [linux]

  '@esbuild/linux-riscv64@0.21.5':
    resolution: {integrity: sha512-2HdXDMd9GMgTGrPWnJzP2ALSokE/0O5HhTUvWIbD3YdjME8JwvSCnNGBnTThKGEB91OZhzrJ4qIIxk/SBmyDDA==}
    engines: {node: '>=12'}
    cpu: [riscv64]
    os: [linux]

  '@esbuild/linux-riscv64@0.25.2':
    resolution: {integrity: sha512-k4LtpgV7NJQOml/10uPU0s4SAXGnowi5qBSjaLWMojNCUICNu7TshqHLAEbkBdAszL5TabfvQ48kK84hyFzjnw==}
    engines: {node: '>=18'}
    cpu: [riscv64]
    os: [linux]

  '@esbuild/linux-s390x@0.21.5':
    resolution: {integrity: sha512-zus5sxzqBJD3eXxwvjN1yQkRepANgxE9lgOW2qLnmr8ikMTphkjgXu1HR01K4FJg8h1kEEDAqDcZQtbrRnB41A==}
    engines: {node: '>=12'}
    cpu: [s390x]
    os: [linux]

  '@esbuild/linux-s390x@0.25.2':
    resolution: {integrity: sha512-GRa4IshOdvKY7M/rDpRR3gkiTNp34M0eLTaC1a08gNrh4u488aPhuZOCpkF6+2wl3zAN7L7XIpOFBhnaE3/Q8Q==}
    engines: {node: '>=18'}
    cpu: [s390x]
    os: [linux]

  '@esbuild/linux-x64@0.21.5':
    resolution: {integrity: sha512-1rYdTpyv03iycF1+BhzrzQJCdOuAOtaqHTWJZCWvijKD2N5Xu0TtVC8/+1faWqcP9iBCWOmjmhoH94dH82BxPQ==}
    engines: {node: '>=12'}
    cpu: [x64]
    os: [linux]

  '@esbuild/linux-x64@0.25.2':
    resolution: {integrity: sha512-QInHERlqpTTZ4FRB0fROQWXcYRD64lAoiegezDunLpalZMjcUcld3YzZmVJ2H/Cp0wJRZ8Xtjtj0cEHhYc/uUg==}
    engines: {node: '>=18'}
    cpu: [x64]
    os: [linux]

  '@esbuild/netbsd-arm64@0.25.2':
    resolution: {integrity: sha512-talAIBoY5M8vHc6EeI2WW9d/CkiO9MQJ0IOWX8hrLhxGbro/vBXJvaQXefW2cP0z0nQVTdQ/eNyGFV1GSKrxfw==}
    engines: {node: '>=18'}
    cpu: [arm64]
    os: [netbsd]

  '@esbuild/netbsd-x64@0.21.5':
    resolution: {integrity: sha512-Woi2MXzXjMULccIwMnLciyZH4nCIMpWQAs049KEeMvOcNADVxo0UBIQPfSmxB3CWKedngg7sWZdLvLczpe0tLg==}
    engines: {node: '>=12'}
    cpu: [x64]
    os: [netbsd]

  '@esbuild/netbsd-x64@0.25.2':
    resolution: {integrity: sha512-voZT9Z+tpOxrvfKFyfDYPc4DO4rk06qamv1a/fkuzHpiVBMOhpjK+vBmWM8J1eiB3OLSMFYNaOaBNLXGChf5tg==}
    engines: {node: '>=18'}
    cpu: [x64]
    os: [netbsd]

  '@esbuild/openbsd-arm64@0.25.2':
    resolution: {integrity: sha512-dcXYOC6NXOqcykeDlwId9kB6OkPUxOEqU+rkrYVqJbK2hagWOMrsTGsMr8+rW02M+d5Op5NNlgMmjzecaRf7Tg==}
    engines: {node: '>=18'}
    cpu: [arm64]
    os: [openbsd]

  '@esbuild/openbsd-x64@0.21.5':
    resolution: {integrity: sha512-HLNNw99xsvx12lFBUwoT8EVCsSvRNDVxNpjZ7bPn947b8gJPzeHWyNVhFsaerc0n3TsbOINvRP2byTZ5LKezow==}
    engines: {node: '>=12'}
    cpu: [x64]
    os: [openbsd]

  '@esbuild/openbsd-x64@0.25.2':
    resolution: {integrity: sha512-t/TkWwahkH0Tsgoq1Ju7QfgGhArkGLkF1uYz8nQS/PPFlXbP5YgRpqQR3ARRiC2iXoLTWFxc6DJMSK10dVXluw==}
    engines: {node: '>=18'}
    cpu: [x64]
    os: [openbsd]

  '@esbuild/sunos-x64@0.21.5':
    resolution: {integrity: sha512-6+gjmFpfy0BHU5Tpptkuh8+uw3mnrvgs+dSPQXQOv3ekbordwnzTVEb4qnIvQcYXq6gzkyTnoZ9dZG+D4garKg==}
    engines: {node: '>=12'}
    cpu: [x64]
    os: [sunos]

  '@esbuild/sunos-x64@0.25.2':
    resolution: {integrity: sha512-cfZH1co2+imVdWCjd+D1gf9NjkchVhhdpgb1q5y6Hcv9TP6Zi9ZG/beI3ig8TvwT9lH9dlxLq5MQBBgwuj4xvA==}
    engines: {node: '>=18'}
    cpu: [x64]
    os: [sunos]

  '@esbuild/win32-arm64@0.21.5':
    resolution: {integrity: sha512-Z0gOTd75VvXqyq7nsl93zwahcTROgqvuAcYDUr+vOv8uHhNSKROyU961kgtCD1e95IqPKSQKH7tBTslnS3tA8A==}
    engines: {node: '>=12'}
    cpu: [arm64]
    os: [win32]

  '@esbuild/win32-arm64@0.25.2':
    resolution: {integrity: sha512-7Loyjh+D/Nx/sOTzV8vfbB3GJuHdOQyrOryFdZvPHLf42Tk9ivBU5Aedi7iyX+x6rbn2Mh68T4qq1SDqJBQO5Q==}
    engines: {node: '>=18'}
    cpu: [arm64]
    os: [win32]

  '@esbuild/win32-ia32@0.21.5':
    resolution: {integrity: sha512-SWXFF1CL2RVNMaVs+BBClwtfZSvDgtL//G/smwAc5oVK/UPu2Gu9tIaRgFmYFFKrmg3SyAjSrElf0TiJ1v8fYA==}
    engines: {node: '>=12'}
    cpu: [ia32]
    os: [win32]

  '@esbuild/win32-ia32@0.25.2':
    resolution: {integrity: sha512-WRJgsz9un0nqZJ4MfhabxaD9Ft8KioqU3JMinOTvobbX6MOSUigSBlogP8QB3uxpJDsFS6yN+3FDBdqE5lg9kg==}
    engines: {node: '>=18'}
    cpu: [ia32]
    os: [win32]

  '@esbuild/win32-x64@0.21.5':
    resolution: {integrity: sha512-tQd/1efJuzPC6rCFwEvLtci/xNFcTZknmXs98FYDfGE4wP9ClFV98nyKrzJKVPMhdDnjzLhdUyMX4PsQAPjwIw==}
    engines: {node: '>=12'}
    cpu: [x64]
    os: [win32]

  '@esbuild/win32-x64@0.25.2':
    resolution: {integrity: sha512-kM3HKb16VIXZyIeVrM1ygYmZBKybX8N4p754bw390wGO3Tf2j4L2/WYL+4suWujpgf6GBYs3jv7TyUivdd05JA==}
    engines: {node: '>=18'}
    cpu: [x64]
    os: [win32]

  '@eslint-community/eslint-plugin-eslint-comments@4.5.0':
    resolution: {integrity: sha512-MAhuTKlr4y/CE3WYX26raZjy+I/kS2PLKSzvfmDCGrBLTFHOYwqROZdr4XwPgXwX3K9rjzMr4pSmUWGnzsUyMg==}
    engines: {node: ^12.22.0 || ^14.17.0 || >=16.0.0}
    peerDependencies:
      eslint: ^6.0.0 || ^7.0.0 || ^8.0.0 || ^9.0.0

  '@eslint-community/eslint-utils@4.6.1':
    resolution: {integrity: sha512-KTsJMmobmbrFLe3LDh0PC2FXpcSYJt/MLjlkh/9LEnmKYLSYmT/0EW9JWANjeoemiuZrmogti0tW5Ch+qNUYDw==}
    engines: {node: ^12.22.0 || ^14.17.0 || >=16.0.0}
    peerDependencies:
      eslint: ^6.0.0 || ^7.0.0 || >=8.0.0

  '@eslint-community/regexpp@4.12.1':
    resolution: {integrity: sha512-CCZCDJuduB9OUkFkY2IgppNZMi2lBQgD2qzwXkEia16cge2pijY/aXi96CJMquDMn3nJdlPV1A5KrJEXwfLNzQ==}
    engines: {node: ^12.0.0 || ^14.0.0 || >=16.0.0}

  '@eslint/compat@1.2.8':
    resolution: {integrity: sha512-LqCYHdWL/QqKIJuZ/ucMAv8d4luKGs4oCPgpt8mWztQAtPrHfXKQ/XAUc8ljCHAfJCn6SvkpTcGt5Tsh8saowA==}
    engines: {node: ^18.18.0 || ^20.9.0 || >=21.1.0}
    peerDependencies:
      eslint: ^9.10.0
    peerDependenciesMeta:
      eslint:
        optional: true

  '@eslint/config-array@0.20.0':
    resolution: {integrity: sha512-fxlS1kkIjx8+vy2SjuCB94q3htSNrufYTXubwiBFeaQHbH6Ipi43gFJq2zCMt6PHhImH3Xmr0NksKDvchWlpQQ==}
    engines: {node: ^18.18.0 || ^20.9.0 || >=21.1.0}

  '@eslint/config-helpers@0.2.1':
    resolution: {integrity: sha512-RI17tsD2frtDu/3dmI7QRrD4bedNKPM08ziRYaC5AhkGrzIAJelm9kJU1TznK+apx6V+cqRz8tfpEeG3oIyjxw==}
    engines: {node: ^18.18.0 || ^20.9.0 || >=21.1.0}

  '@eslint/core@0.10.0':
    resolution: {integrity: sha512-gFHJ+xBOo4G3WRlR1e/3G8A6/KZAH6zcE/hkLRCZTi/B9avAG365QhFA8uOGzTMqgTghpn7/fSnscW++dpMSAw==}
    engines: {node: ^18.18.0 || ^20.9.0 || >=21.1.0}

  '@eslint/core@0.12.0':
    resolution: {integrity: sha512-cmrR6pytBuSMTaBweKoGMwu3EiHiEC+DoyupPmlZ0HxBJBtIxwe+j/E4XPIKNx+Q74c8lXKPwYawBf5glsTkHg==}
    engines: {node: ^18.18.0 || ^20.9.0 || >=21.1.0}

  '@eslint/core@0.13.0':
    resolution: {integrity: sha512-yfkgDw1KR66rkT5A8ci4irzDysN7FRpq3ttJolR88OqQikAWqwA8j5VZyas+vjyBNFIJ7MfybJ9plMILI2UrCw==}
    engines: {node: ^18.18.0 || ^20.9.0 || >=21.1.0}

  '@eslint/eslintrc@3.3.1':
    resolution: {integrity: sha512-gtF186CXhIl1p4pJNGZw8Yc6RlshoePRvE0X91oPGb3vZ8pM3qOS9W9NGPat9LziaBV7XrJWGylNQXkGcnM3IQ==}
    engines: {node: ^18.18.0 || ^20.9.0 || >=21.1.0}

  '@eslint/js@9.24.0':
    resolution: {integrity: sha512-uIY/y3z0uvOGX8cp1C2fiC4+ZmBhp6yZWkojtHL1YEMnRt1Y63HB9TM17proGEmeG7HeUY+UP36F0aknKYTpYA==}
    engines: {node: ^18.18.0 || ^20.9.0 || >=21.1.0}

  '@eslint/markdown@6.4.0':
    resolution: {integrity: sha512-J07rR8uBSNFJ9iliNINrchilpkmCihPmTVotpThUeKEn5G8aBBZnkjNBy/zovhJA5LBk1vWU9UDlhqKSc/dViQ==}
    engines: {node: ^18.18.0 || ^20.9.0 || >=21.1.0}

  '@eslint/object-schema@2.1.6':
    resolution: {integrity: sha512-RBMg5FRL0I0gs51M/guSAj5/e14VQ4tpZnQNWwuDT66P14I43ItmPfIZRhO9fUVIPOAQXU47atlywZ/czoqFPA==}
    engines: {node: ^18.18.0 || ^20.9.0 || >=21.1.0}

  '@eslint/plugin-kit@0.2.8':
    resolution: {integrity: sha512-ZAoA40rNMPwSm+AeHpCq8STiNAwzWLJuP8Xv4CHIc9wv/PSuExjMrmjfYNj682vW0OOiZ1HKxzvjQr9XZIisQA==}
    engines: {node: ^18.18.0 || ^20.9.0 || >=21.1.0}

  '@humanfs/core@0.19.1':
    resolution: {integrity: sha512-5DyQ4+1JEUzejeK1JGICcideyfUbGixgS9jNgex5nqkW+cY7WZhxBigmieN5Qnw9ZosSNVC9KQKyb+GUaGyKUA==}
    engines: {node: '>=18.18.0'}

  '@humanfs/node@0.16.6':
    resolution: {integrity: sha512-YuI2ZHQL78Q5HbhDiBA1X4LmYdXCKCMQIfw0pw7piHJwyREFebJUvrQN4cMssyES6x+vfUbx1CIpaQUKYdQZOw==}
    engines: {node: '>=18.18.0'}

  '@humanwhocodes/module-importer@1.0.1':
    resolution: {integrity: sha512-bxveV4V8v5Yb4ncFTT3rPSgZBOpCkjfK0y4oVVVJwIuDVBRMDXrPyXRL988i5ap9m9bnyEEjWfm5WkBmtffLfA==}
    engines: {node: '>=12.22'}

  '@humanwhocodes/retry@0.3.1':
    resolution: {integrity: sha512-JBxkERygn7Bv/GbN5Rv8Ul6LVknS+5Bp6RgDC/O8gEBU/yeH5Ui5C/OlWrTb6qct7LjjfT6Re2NxB0ln0yYybA==}
    engines: {node: '>=18.18'}

  '@humanwhocodes/retry@0.4.2':
    resolution: {integrity: sha512-xeO57FpIu4p1Ri3Jq/EXq4ClRm86dVF2z/+kvFnyqVYRavTZmaFaUBbWCOuuTh0o/g7DSsk6kc2vrS4Vl5oPOQ==}
    engines: {node: '>=18.18'}

  '@iconify-json/logos@1.2.4':
    resolution: {integrity: sha512-XC4If5D/hbaZvUkTV8iaZuGlQCyG6CNOlaAaJaGa13V5QMYwYjgtKk3vPP8wz3wtTVNVEVk3LRx1fOJz+YnSMw==}

  '@iconify-json/simple-icons@1.2.32':
    resolution: {integrity: sha512-gxgLq0raip7SJaeJ0302vwhsqupQttS21B93Ci1kA/++B+hIgGw71HzTOWQoUhwjlrdWcoVUxSvpPJoMs7oURg==}

  '@iconify-json/vscode-icons@1.2.19':
    resolution: {integrity: sha512-M6Ujx2Ncmr/jfHhLJ+unqaILOJ/wWAkfc84Eh3+e8PccFmB1TS4KwOSyqbawybbqKK7JaaEk5uhFYSFpYOeuOA==}

  '@iconify/types@2.0.0':
    resolution: {integrity: sha512-+wluvCrRhXrhyOmRDJ3q8mux9JkKy5SJ/v8ol2tu4FVjyYvtEzkc/3pK15ET6RKg4b4w4BmTk1+gsCUhf21Ykg==}

  '@iconify/utils@2.3.0':
    resolution: {integrity: sha512-GmQ78prtwYW6EtzXRU1rY+KwOKfz32PD7iJh6Iyqw68GiKuoZ2A6pRtzWONz5VQJbp50mEjXh/7NkumtrAgRKA==}

  '@isaacs/cliui@8.0.2':
    resolution: {integrity: sha512-O8jcjabXaleOG9DQ0+ARXWZBTfnP4WNAqzuiJK7ll44AmxGKv/J2M4TPjxjY3znBCfvBXFzucm1twdyFybFqEA==}
    engines: {node: '>=12'}

  '@jridgewell/gen-mapping@0.3.8':
    resolution: {integrity: sha512-imAbBGkb+ebQyxKgzv5Hu2nmROxoDOXHh80evxdoXNOrvAnVx7zimzc1Oo5h9RlfV4vPXaE2iM5pOFbvOCClWA==}
    engines: {node: '>=6.0.0'}

  '@jridgewell/resolve-uri@3.1.2':
    resolution: {integrity: sha512-bRISgCIjP20/tbWSPWMEi54QVPRZExkuD9lJL+UIxUKtwVJA8wW1Trb1jMs1RFXo1CBTNZ/5hpC9QvmKWdopKw==}
    engines: {node: '>=6.0.0'}

  '@jridgewell/set-array@1.2.1':
    resolution: {integrity: sha512-R8gLRTZeyp03ymzP/6Lil/28tGeGEzhx1q2k703KGWRAI1VdvPIXdG70VJc2pAMw3NA6JKL5hhFu1sJX0Mnn/A==}
    engines: {node: '>=6.0.0'}

  '@jridgewell/sourcemap-codec@1.5.0':
    resolution: {integrity: sha512-gv3ZRaISU3fjPAgNsriBRqGWQL6quFx04YMPW/zD8XMLsU32mhCCbfbO6KZFLjvYpCZ8zyDEgqsgf+PwPaM7GQ==}

  '@jridgewell/trace-mapping@0.3.25':
    resolution: {integrity: sha512-vNk6aEwybGtawWmy/PzwnGDOjCkLWSD2wqvjGGAgOAwCGWySYXfYoxt00IJkTF+8Lb57DwOb3Aa0o9CApepiYQ==}

  '@napi-rs/wasm-runtime@0.2.9':
    resolution: {integrity: sha512-OKRBiajrrxB9ATokgEQoG87Z25c67pCpYcCwmXYX8PBftC9pBfN18gnm/fh1wurSLEKIAt+QRFLFCQISrb66Jg==}

  '@nodelib/fs.scandir@2.1.5':
    resolution: {integrity: sha512-vq24Bq3ym5HEQm2NKCr3yXDwjc7vTsEThRDnkp2DK9p1uqLR+DHurm/NOTo0KG7HYHU7eppKZj3MyqYuMBf62g==}
    engines: {node: '>= 8'}

  '@nodelib/fs.stat@2.0.5':
    resolution: {integrity: sha512-RkhPPp2zrqDAQA/2jNhnztcPAlv64XdhIp7a7454A5ovI7Bukxgt7MX7udwAu3zg1DcpPU0rz3VV1SeaqvY4+A==}
    engines: {node: '>= 8'}

  '@nodelib/fs.walk@1.2.8':
    resolution: {integrity: sha512-oGB+UxlgWcgQkgwo8GcEGwemoTFt3FIO9ababBmaGwXIoBKZ+GTy0pP185beGg7Llih/NSHSV2XAs1lnznocSg==}
    engines: {node: '>= 8'}

  '@oxc-parser/binding-darwin-arm64@0.64.0':
    resolution: {integrity: sha512-FfmLZWrt5rsG+wzruv0xfYci1fE/GQ/HnUCmB+j3keU4SfDxkxSIGUTphxdcE8S4ISoLelgeVZiE8QDGRhmSoQ==}
    engines: {node: '>=14.0.0'}
    cpu: [arm64]
    os: [darwin]

  '@oxc-parser/binding-darwin-x64@0.64.0':
    resolution: {integrity: sha512-FFbtYNdlRw6d/KcfSxqOAJAI4evijC+i+PHQkpB8JJGr+mPzQEPKwVa8vh2Qe/lcspaQs6IrR2GRpJ+5UvciRw==}
    engines: {node: '>=14.0.0'}
    cpu: [x64]
    os: [darwin]

  '@oxc-parser/binding-linux-arm-gnueabihf@0.64.0':
    resolution: {integrity: sha512-u113yYpeTW0rQBp6Lld2PvdEMzVQmTq8n2T4WDb7UNGQFCMzoURCKgahkIZCStph4+zHAFU5uKwG5waQaswCyw==}
    engines: {node: '>=14.0.0'}
    cpu: [arm]
    os: [linux]

  '@oxc-parser/binding-linux-arm64-gnu@0.64.0':
    resolution: {integrity: sha512-cqWgdJcXJ2u2Rcjd/+4mY10DPISZtKosgyL7eMZwZdCNJD8q2ohS57pk6IbCmopF55QAh9/Py8rajblKbFCJBg==}
    engines: {node: '>=14.0.0'}
    cpu: [arm64]
    os: [linux]
    libc: [glibc]

  '@oxc-parser/binding-linux-arm64-musl@0.64.0':
    resolution: {integrity: sha512-b7Ma+CDlkK+UIU/Zr8Ydo+q3A9ouWUhV8PzWcnfOxiOwK+JEaoz5N02ixAPK8qvO+IKqzP00HzxPD8tUto8GcA==}
    engines: {node: '>=14.0.0'}
    cpu: [arm64]
    os: [linux]
    libc: [musl]

  '@oxc-parser/binding-linux-x64-gnu@0.64.0':
    resolution: {integrity: sha512-7o/qfZNZ0kt1o5vtqUz6nQkV6tuCGor4+gOmqtrb2TtnAo3qxYwPXZVjd9LKv39Z+Nfpqz/2cnR+GIqUNqv34A==}
    engines: {node: '>=14.0.0'}
    cpu: [x64]
    os: [linux]
    libc: [glibc]

  '@oxc-parser/binding-linux-x64-musl@0.64.0':
    resolution: {integrity: sha512-nuL0rqoWgvO11pP7g5FYdTDsjX93mt8ZFtUaOL4HMVkvRAx3XiKltJBYXXWiI2kySbHRC/XHJftAKWEgGhcXgg==}
    engines: {node: '>=14.0.0'}
    cpu: [x64]
    os: [linux]
    libc: [musl]

  '@oxc-parser/binding-wasm32-wasi@0.64.0':
    resolution: {integrity: sha512-iZ5LeOPDo0gCISzcq1JKo3HGqXwuQDTgHVPBUs+UFdCL9WJ9DmNkXXQPLVYEyyI/YFXg15y7Rv2L+FEvpvYa+w==}
    engines: {node: '>=14.0.0'}
    cpu: [wasm32]

  '@oxc-parser/binding-win32-arm64-msvc@0.64.0':
    resolution: {integrity: sha512-9kWLwYOT9sCVrFL3Egpt4+viAYtYOwmstGoy/CPikC0fxEpB760qln8u+MfZpbrH0Df2XgEdAUTqiwnRwcp+uA==}
    engines: {node: '>=14.0.0'}
    cpu: [arm64]
    os: [win32]

  '@oxc-parser/binding-win32-x64-msvc@0.64.0':
    resolution: {integrity: sha512-EHQglaBx4LpNw9BMA65aM36isTpuAdWxGbAUH7w55GYIGjVG7hIsMx/MuOrJXsmOBVmRokoYNYLN7X5aTd5TmQ==}
    engines: {node: '>=14.0.0'}
    cpu: [x64]
    os: [win32]

  '@oxc-project/types@0.61.2':
    resolution: {integrity: sha512-rfuwJwvwn9MRthHNXlSo9Eka/u7gC0MhnWAoX3BhE1+rwPOl22nq0K0Y997Hof0tHCOuD7H3/Z8HTfCVhB4c5Q==}

  '@oxc-project/types@0.64.0':
    resolution: {integrity: sha512-B0dxuEZFV6M4tXjPFwDSaED5/J55YUhODBaF09xNFNRrEyzQLKZuhKXAw1xYK8bO4K8Jn1d21TZfei3kAIE8dA==}

  '@oxc-resolver/binding-darwin-arm64@5.2.0':
    resolution: {integrity: sha512-3v2eS1swAUZ/OPrBpTB5Imn4Xhbz4zKPa/mugnYCAC4pVt/miBQLBNciBRZG8oyHiGmLtjw/qanZC36uB6MITQ==}
    cpu: [arm64]
    os: [darwin]

  '@oxc-resolver/binding-darwin-x64@5.2.0':
    resolution: {integrity: sha512-6uhnlZU+CBULQAjcwQ4nerA76xDEvPFtHpTzXhEoitr4a3Ks5H92X4uuLT0C0FW3RfhIVL8Lpp9pLYHN3oAvug==}
    cpu: [x64]
    os: [darwin]

  '@oxc-resolver/binding-freebsd-x64@5.2.0':
    resolution: {integrity: sha512-6TCXw/rPnhBLlS/Rg7QHO9lBjwJSbUJMhd9POpVpQEK1S9viEAl8JPdxXuNCEDPJHSmpMrGt6+DTjQxQ5J1kpQ==}
    cpu: [x64]
    os: [freebsd]

  '@oxc-resolver/binding-linux-arm-gnueabihf@5.2.0':
    resolution: {integrity: sha512-egjFYBKixAjekmiImCYkpwSo0bnZJOieJIc6cXePuCih2R5nFjkS1F8tSlJ18GdRZ1MmYveM6THmIHJCpnDqaQ==}
    cpu: [arm]
    os: [linux]

  '@oxc-resolver/binding-linux-arm64-gnu@5.2.0':
    resolution: {integrity: sha512-Cizb3uHnEc2MYZeRnp+BxmDyAKo7szJxbTW4BgPvs+XicYZI0kc/qcZlHRoJImalBqvve+ZObasRqCS1zqub9A==}
    cpu: [arm64]
    os: [linux]
    libc: [glibc]

  '@oxc-resolver/binding-linux-arm64-musl@5.2.0':
    resolution: {integrity: sha512-rDiRuIvQXa9MI8oiEbCVnU7dBVDuo74456dN3Bf30/Joz6FVBhYrhoOTxtxH+WgC38qCUWWuBjhFaLRLDLaMRw==}
    cpu: [arm64]
    os: [linux]
    libc: [musl]

  '@oxc-resolver/binding-linux-riscv64-gnu@5.2.0':
    resolution: {integrity: sha512-QRdE2DOO9e4oYzYyf/iRnLiomvs3bRedRTvFHbTAcL0JJfsicLLK4T7J5BP76sVum0QUAVJm+JqgEUmk8ETGXw==}
    cpu: [riscv64]
    os: [linux]
    libc: [glibc]

  '@oxc-resolver/binding-linux-s390x-gnu@5.2.0':
    resolution: {integrity: sha512-bD8HDjnEziw1+Y7uowIRI9JaJd6vldLoVXOZaSeBRjofWk8rQOOyxfNTVymIrcmPE8rZZJfkDdGyCnTJP0h9vA==}
    cpu: [s390x]
    os: [linux]
    libc: [glibc]

  '@oxc-resolver/binding-linux-x64-gnu@5.2.0':
    resolution: {integrity: sha512-eWEHGjkrk4Dsul7Wyt6X9UMxZ+e2zKgpRG2kbSZOQQTXf6ZnU9+lRAyAgf2X1qdLjmH0GT54wIak7fhSsuNWLA==}
    cpu: [x64]
    os: [linux]
    libc: [glibc]

  '@oxc-resolver/binding-linux-x64-musl@5.2.0':
    resolution: {integrity: sha512-iojrjytDOdg4aWm25ak7qpTQwWj+D7O+duHBL2rQhDxIY1K4eysJwobWck0yzJ6VlONaQF6RLt+YeDpGoKV+ww==}
    cpu: [x64]
    os: [linux]
    libc: [musl]

  '@oxc-resolver/binding-wasm32-wasi@5.2.0':
    resolution: {integrity: sha512-Lgv3HjKUXRa/xMCgBAkwKQcPljAn5IRicjgoPBXGUhghzK/9yF2DTf7aXdVPvRxFKjvcyWtzpzPV2pzYCuBaBA==}
    engines: {node: '>=14.0.0'}
    cpu: [wasm32]

  '@oxc-resolver/binding-win32-arm64-msvc@5.2.0':
    resolution: {integrity: sha512-VK5yEOdGbIrb89gUtVIw2IVP4r0rEhiwVLQOD37vZhvrt5iY0FHOTtMz9ZsWI0anZ0swt26U2wRcJYT0/AsBfw==}
    cpu: [arm64]
    os: [win32]

  '@oxc-resolver/binding-win32-x64-msvc@5.2.0':
    resolution: {integrity: sha512-BhIcyjr/gTafUrdOhd1EC5H4LeUSKK9uQIG2RSyMMH0Cq1yBacTb1yvLowhP/6e4ncCGByXEkW7sWGowCfSY8A==}
    cpu: [x64]
    os: [win32]

  '@oxc-transform/binding-darwin-arm64@0.64.0':
    resolution: {integrity: sha512-SphSpVk2TcJ1bGfv/kStrSGrKyA5wLuIjuyK0/Im8ZJZ2zAolJdm4WFZUDI5NZZskwcqoB2qrUQFr9pV75N+BA==}
    engines: {node: '>=14.0.0'}
    cpu: [arm64]
    os: [darwin]

  '@oxc-transform/binding-darwin-x64@0.64.0':
    resolution: {integrity: sha512-MDTCesIxze+lVc33cZGHZE5alWUL5dbhQGM4i1uobHbll7nuLBO8ymZZ7dQxCKJztkzQOU+Ib+TPtdxIWkcnqQ==}
    engines: {node: '>=14.0.0'}
    cpu: [x64]
    os: [darwin]

  '@oxc-transform/binding-linux-arm-gnueabihf@0.64.0':
    resolution: {integrity: sha512-1emYdqi1lJscGi4F75Zgr24+l5v6o/TawUDVyrZ2JPW0g4F8V22udbsN6f0cFRwspTiBtxCfFMCnK/bdgcQOeQ==}
    engines: {node: '>=14.0.0'}
    cpu: [arm]
    os: [linux]

  '@oxc-transform/binding-linux-arm64-gnu@0.64.0':
    resolution: {integrity: sha512-OxIEd1bk9fEmSgisxD525+2/7XZ6ex9vSU/FZhalv/tEsbrMA7sxsu/cl0zfKVVZFkI2uZ2r93RLeh/kv0VznQ==}
    engines: {node: '>=14.0.0'}
    cpu: [arm64]
    os: [linux]
    libc: [glibc]

  '@oxc-transform/binding-linux-arm64-musl@0.64.0':
    resolution: {integrity: sha512-kTtZBREwmXMMgsMdFWU6/zZPavbeFwXHf32MY07tIBEn6kRz9Gg6Xsl7V1s0PVMTcYVY+6IZ5idZ1ODAdt1VkQ==}
    engines: {node: '>=14.0.0'}
    cpu: [arm64]
    os: [linux]
    libc: [glibc]

<<<<<<< HEAD
  '@oxc-transform/binding-linux-arm64-musl@0.62.0':
    resolution: {integrity: sha512-NoM2Ymf0oKBlxu1DFjBQ7fAAz92JQ1MgbLT6apR2UCmOn7xIZAiyYloyXM43qDf6nTOAs3zmH6kNcEPZ8KaDrg==}
    engines: {node: '>=14.0.0'}
    cpu: [arm64]
    os: [linux]
    libc: [musl]

  '@oxc-transform/binding-linux-arm64-musl@0.63.0':
    resolution: {integrity: sha512-rD9jm2C8qOTZJLTsIpNWkqcmvbHKpvwYY7oBKNo68l0uaNEviVAbOmhgSMmaSRoZnoaLZyUSs4dL3+jIlgDnmA==}
    engines: {node: '>=14.0.0'}
    cpu: [arm64]
    os: [linux]
    libc: [musl]

  '@oxc-transform/binding-linux-x64-gnu@0.62.0':
    resolution: {integrity: sha512-ltHIWB0eBT5iDt9hvC6LI90JV7DVbUdXzCjuNzUl/qcXXpKKLFjuRUuAs0npg3B+bsw75N2UKdwJ+E+mGf+D9A==}
    engines: {node: '>=14.0.0'}
    cpu: [x64]
    os: [linux]
    libc: [glibc]

  '@oxc-transform/binding-linux-x64-gnu@0.63.0':
    resolution: {integrity: sha512-ViFD67fOShiZb8uGXYHa10JgAJUCoEdiRq6Pkwo8G4/FpRQJiUk247ub6uHD2LzMI2mb77mzNz7hq44fVc+qMw==}
    engines: {node: '>=14.0.0'}
    cpu: [x64]
    os: [linux]
    libc: [glibc]

  '@oxc-transform/binding-linux-x64-musl@0.62.0':
    resolution: {integrity: sha512-PODsXb/+a/380bdoJVruJSNuRm362b2fqgoRcQyDliIYVIlyNjhuRluNnXZt3Rcn+NMJuD6bR4UNDGIQawoaEg==}
=======
  '@oxc-transform/binding-linux-x64-gnu@0.64.0':
    resolution: {integrity: sha512-zHe0oT6xpCECWFdN2Uovut/36RJ6fA0IZwZEHaHeGHYbp8UoCrvZAXoh5MYa/hadYpsoVV13b5ZHBEJk7DuMjg==}
>>>>>>> d6649d5a
    engines: {node: '>=14.0.0'}
    cpu: [x64]
    os: [linux]
    libc: [musl]

  '@oxc-transform/binding-linux-x64-musl@0.64.0':
    resolution: {integrity: sha512-kxiziQsB+ic5j2SCMV0pzcesA+QFaufTmNQbQznu7XFy+sFjHHkYfS3109D40gLnNtmlaIyTHj+1Ooka7awKhA==}
    engines: {node: '>=14.0.0'}
    cpu: [x64]
    os: [linux]
    libc: [musl]

  '@oxc-transform/binding-wasm32-wasi@0.64.0':
    resolution: {integrity: sha512-YJtTvi3DYxEZ7mIZaIEaLGL0ECCiJWHxiA9Qz2EpswbRCfXX/l7YSODs3uvG/thlCFhnzPLIM8O6tIHjpHIWYA==}
    engines: {node: '>=14.0.0'}
    cpu: [wasm32]

  '@oxc-transform/binding-win32-arm64-msvc@0.64.0':
    resolution: {integrity: sha512-X2gDEzZFrfM65+mc4VYBfxdVPcqcxS5RZgc+dPcz8Xc14t/pmdqMeEJDTt0zKnL6T+42kPZHdybLwpgsuBdRDA==}
    engines: {node: '>=14.0.0'}
    cpu: [arm64]
    os: [win32]

  '@oxc-transform/binding-win32-x64-msvc@0.64.0':
    resolution: {integrity: sha512-QC2Nx0GFuUNGU5vmWgCym0TLIHFdoVvdpTWwcbZtWp8pFbQhvYms5CWmZm+wlCqAGPp5aYm2aLmp9hE8dM1c9Q==}
    engines: {node: '>=14.0.0'}
    cpu: [x64]
    os: [win32]

  '@pkgjs/parseargs@0.11.0':
    resolution: {integrity: sha512-+1VkjdD0QBLPodGrJUeqarH8VAIvQODIbwh9XpP5Syisf7YoQgsJKPNFoqqLQlu+VQ/tVSshMR6loPMn8U+dPg==}
    engines: {node: '>=14'}

  '@pkgr/core@0.1.2':
    resolution: {integrity: sha512-fdDH1LSGfZdTH2sxdpVMw31BanV28K/Gry0cVFxaNP77neJSkd82mM8ErPNYs9e+0O7SdHBLTDzDgwUuy18RnQ==}
    engines: {node: ^12.20.0 || ^14.18.0 || >=16.0.0}

  '@pkgr/core@0.2.4':
    resolution: {integrity: sha512-ROFF39F6ZrnzSUEmQQZUar0Jt4xVoP9WnDRdWwF4NNcXs3xBTLgBUDoOwW141y1jP+S8nahIbdxbFC7IShw9Iw==}
    engines: {node: ^12.20.0 || ^14.18.0 || >=16.0.0}

  '@publint/pack@0.1.2':
    resolution: {integrity: sha512-S+9ANAvUmjutrshV4jZjaiG8XQyuJIZ8a4utWmN/vW1sgQ9IfBnPndwkmQYw53QmouOIytT874u65HEmu6H5jw==}
    engines: {node: '>=18'}

  '@quansync/fs@0.1.2':
    resolution: {integrity: sha512-ezIadUb1aFhwJLd++WVqVpi9rnlX8vnd4ju7saPhwLHJN1mJgOv0puePTGV+FbtSnWtwoHDT8lAm4kagDZmpCg==}
    engines: {node: '>=20.0.0'}

  '@rolldown/binding-darwin-arm64@1.0.0-beta.7':
    resolution: {integrity: sha512-spVRMdG9NotVYfrc94W8zMKEqLFbxm/dzkBjTfKzXMqhyBryo1lwZ14o8xFb3lM/ON/ZUT7laR9y+r6SIUtFrg==}
    cpu: [arm64]
    os: [darwin]

  '@rolldown/binding-darwin-x64@1.0.0-beta.7':
    resolution: {integrity: sha512-6d6PicpBNLWJUyGO1b87QOBtQuqL1X9qVugi+kyGcChxW2bL87/CIBAJDu1g3mM62xSzxUitGa2YWRMhMJu2OA==}
    cpu: [x64]
    os: [darwin]

  '@rolldown/binding-freebsd-x64@1.0.0-beta.7':
    resolution: {integrity: sha512-RCKUAMUr1+F1wDSUmWUoGimCNAoQ9km5SRIEhrTlCOXe4wv+rY4o07cTaBjehBm+GtT+u0r36SW2gOmikivj9Q==}
    cpu: [x64]
    os: [freebsd]

  '@rolldown/binding-linux-arm-gnueabihf@1.0.0-beta.7':
    resolution: {integrity: sha512-SRGp4RaUC2oFZTDtLSRePWWE5F4C5vrlsr/a3+/mBlBVUdSrB7341hqAEcezW3YYHQOT/j9CPXu2NULENSywwQ==}
    cpu: [arm]
    os: [linux]

  '@rolldown/binding-linux-arm64-gnu@1.0.0-beta.7':
    resolution: {integrity: sha512-q6Szr5o54lJWir2uYxwxDoOUdSCrA2Nb8sKqQRnJHP9985o0uxeq85LKvMubFRgTKq9Q71ZZPrZBs7pwr4ji1Q==}
    cpu: [arm64]
    os: [linux]
    libc: [glibc]

  '@rolldown/binding-linux-arm64-musl@1.0.0-beta.7':
    resolution: {integrity: sha512-MiEE4ReEw7jdxKE8eKTdt3z7N1sucgSb1J0BUY3Dd8YKLjh2jNYHhJu13/tCo2DBMZxT+FDJE3WJ5kCxZA7+YA==}
    cpu: [arm64]
    os: [linux]
    libc: [musl]

  '@rolldown/binding-linux-x64-gnu@1.0.0-beta.7':
    resolution: {integrity: sha512-2yDNUKQidgcZr/VSJCUy9IGvtcF/GfBEBrCsqvSkVKMNLNySICvybAwKtCNPeZSOwf875CWnnyKNeg5vwV6rMg==}
    cpu: [x64]
    os: [linux]
    libc: [glibc]

  '@rolldown/binding-linux-x64-musl@1.0.0-beta.7':
    resolution: {integrity: sha512-72LjHkY9Sqav35qopNh4fabhSsqKWmOwMtjmrNgONTtC5LhALjNZlaXkAaFvQRJ8N7ftT8BOITzaZeqrF6BYdg==}
    cpu: [x64]
    os: [linux]
    libc: [musl]

  '@rolldown/binding-wasm32-wasi@1.0.0-beta.7':
    resolution: {integrity: sha512-sR8q2p3j5ZCkFWPbm6LUIYE7SHfmrVqXu0n4CFpzmAM95pDhFRx8SzT/oL5tkFN+mCdnPpzcvpn9OioVXQ8CxA==}
    engines: {node: '>=14.21.3'}
    cpu: [wasm32]

  '@rolldown/binding-win32-arm64-msvc@1.0.0-beta.7':
    resolution: {integrity: sha512-eeSNGdZt01NelYGl5LZc3cSwN4iYG5XE8zMqkILErfW6ndpc74DKeDWI0aG8jmtjz5VerLA4B9DzOkhuFj4lNg==}
    cpu: [arm64]
    os: [win32]

  '@rolldown/binding-win32-ia32-msvc@1.0.0-beta.7':
    resolution: {integrity: sha512-d7Uhs3LWirrE4+TRa2N25AqrZaZjYZdOrKSYbZFMF42tFkWIgGWPCQouTqjMgjVGX0feJpF7+9dwVhjZFzZbYA==}
    cpu: [ia32]
    os: [win32]

  '@rolldown/binding-win32-x64-msvc@1.0.0-beta.7':
    resolution: {integrity: sha512-Z3P1JHx+U7Sr73v5wJtEygxboF2VR9ds4eSAgFfslhIxFI48FFm+WEMeuLLeqnx0tiq1UL6cIIg5+h3mlaG6UA==}
    cpu: [x64]
    os: [win32]

  '@rollup/rollup-android-arm-eabi@4.40.0':
    resolution: {integrity: sha512-+Fbls/diZ0RDerhE8kyC6hjADCXA1K4yVNlH0EYfd2XjyH0UGgzaQ8MlT0pCXAThfxv3QUAczHaL+qSv1E4/Cg==}
    cpu: [arm]
    os: [android]

  '@rollup/rollup-android-arm64@4.40.0':
    resolution: {integrity: sha512-PPA6aEEsTPRz+/4xxAmaoWDqh67N7wFbgFUJGMnanCFs0TV99M0M8QhhaSCks+n6EbQoFvLQgYOGXxlMGQe/6w==}
    cpu: [arm64]
    os: [android]

  '@rollup/rollup-darwin-arm64@4.40.0':
    resolution: {integrity: sha512-GwYOcOakYHdfnjjKwqpTGgn5a6cUX7+Ra2HeNj/GdXvO2VJOOXCiYYlRFU4CubFM67EhbmzLOmACKEfvp3J1kQ==}
    cpu: [arm64]
    os: [darwin]

  '@rollup/rollup-darwin-x64@4.40.0':
    resolution: {integrity: sha512-CoLEGJ+2eheqD9KBSxmma6ld01czS52Iw0e2qMZNpPDlf7Z9mj8xmMemxEucinev4LgHalDPczMyxzbq+Q+EtA==}
    cpu: [x64]
    os: [darwin]

  '@rollup/rollup-freebsd-arm64@4.40.0':
    resolution: {integrity: sha512-r7yGiS4HN/kibvESzmrOB/PxKMhPTlz+FcGvoUIKYoTyGd5toHp48g1uZy1o1xQvybwwpqpe010JrcGG2s5nkg==}
    cpu: [arm64]
    os: [freebsd]

  '@rollup/rollup-freebsd-x64@4.40.0':
    resolution: {integrity: sha512-mVDxzlf0oLzV3oZOr0SMJ0lSDd3xC4CmnWJ8Val8isp9jRGl5Dq//LLDSPFrasS7pSm6m5xAcKaw3sHXhBjoRw==}
    cpu: [x64]
    os: [freebsd]

  '@rollup/rollup-linux-arm-gnueabihf@4.40.0':
    resolution: {integrity: sha512-y/qUMOpJxBMy8xCXD++jeu8t7kzjlOCkoxxajL58G62PJGBZVl/Gwpm7JK9+YvlB701rcQTzjUZ1JgUoPTnoQA==}
    cpu: [arm]
    os: [linux]
    libc: [glibc]

  '@rollup/rollup-linux-arm-musleabihf@4.40.0':
    resolution: {integrity: sha512-GoCsPibtVdJFPv/BOIvBKO/XmwZLwaNWdyD8TKlXuqp0veo2sHE+A/vpMQ5iSArRUz/uaoj4h5S6Pn0+PdhRjg==}
    cpu: [arm]
    os: [linux]
    libc: [musl]

  '@rollup/rollup-linux-arm64-gnu@4.40.0':
    resolution: {integrity: sha512-L5ZLphTjjAD9leJzSLI7rr8fNqJMlGDKlazW2tX4IUF9P7R5TMQPElpH82Q7eNIDQnQlAyiNVfRPfP2vM5Avvg==}
    cpu: [arm64]
    os: [linux]
    libc: [glibc]

  '@rollup/rollup-linux-arm64-musl@4.40.0':
    resolution: {integrity: sha512-ATZvCRGCDtv1Y4gpDIXsS+wfFeFuLwVxyUBSLawjgXK2tRE6fnsQEkE4csQQYWlBlsFztRzCnBvWVfcae/1qxQ==}
    cpu: [arm64]
    os: [linux]
    libc: [musl]

  '@rollup/rollup-linux-loongarch64-gnu@4.40.0':
    resolution: {integrity: sha512-wG9e2XtIhd++QugU5MD9i7OnpaVb08ji3P1y/hNbxrQ3sYEelKJOq1UJ5dXczeo6Hj2rfDEL5GdtkMSVLa/AOg==}
    cpu: [loong64]
    os: [linux]
    libc: [glibc]

  '@rollup/rollup-linux-powerpc64le-gnu@4.40.0':
    resolution: {integrity: sha512-vgXfWmj0f3jAUvC7TZSU/m/cOE558ILWDzS7jBhiCAFpY2WEBn5jqgbqvmzlMjtp8KlLcBlXVD2mkTSEQE6Ixw==}
    cpu: [ppc64]
    os: [linux]
    libc: [glibc]

  '@rollup/rollup-linux-riscv64-gnu@4.40.0':
    resolution: {integrity: sha512-uJkYTugqtPZBS3Z136arevt/FsKTF/J9dEMTX/cwR7lsAW4bShzI2R0pJVw+hcBTWF4dxVckYh72Hk3/hWNKvA==}
    cpu: [riscv64]
    os: [linux]
    libc: [glibc]

  '@rollup/rollup-linux-riscv64-musl@4.40.0':
    resolution: {integrity: sha512-rKmSj6EXQRnhSkE22+WvrqOqRtk733x3p5sWpZilhmjnkHkpeCgWsFFo0dGnUGeA+OZjRl3+VYq+HyCOEuwcxQ==}
    cpu: [riscv64]
    os: [linux]
    libc: [musl]

  '@rollup/rollup-linux-s390x-gnu@4.40.0':
    resolution: {integrity: sha512-SpnYlAfKPOoVsQqmTFJ0usx0z84bzGOS9anAC0AZ3rdSo3snecihbhFTlJZ8XMwzqAcodjFU4+/SM311dqE5Sw==}
    cpu: [s390x]
    os: [linux]
    libc: [glibc]

  '@rollup/rollup-linux-x64-gnu@4.40.0':
    resolution: {integrity: sha512-RcDGMtqF9EFN8i2RYN2W+64CdHruJ5rPqrlYw+cgM3uOVPSsnAQps7cpjXe9be/yDp8UC7VLoCoKC8J3Kn2FkQ==}
    cpu: [x64]
    os: [linux]
    libc: [glibc]

  '@rollup/rollup-linux-x64-musl@4.40.0':
    resolution: {integrity: sha512-HZvjpiUmSNx5zFgwtQAV1GaGazT2RWvqeDi0hV+AtC8unqqDSsaFjPxfsO6qPtKRRg25SisACWnJ37Yio8ttaw==}
    cpu: [x64]
    os: [linux]
    libc: [musl]

  '@rollup/rollup-win32-arm64-msvc@4.40.0':
    resolution: {integrity: sha512-UtZQQI5k/b8d7d3i9AZmA/t+Q4tk3hOC0tMOMSq2GlMYOfxbesxG4mJSeDp0EHs30N9bsfwUvs3zF4v/RzOeTQ==}
    cpu: [arm64]
    os: [win32]

  '@rollup/rollup-win32-ia32-msvc@4.40.0':
    resolution: {integrity: sha512-+m03kvI2f5syIqHXCZLPVYplP8pQch9JHyXKZ3AGMKlg8dCyr2PKHjwRLiW53LTrN/Nc3EqHOKxUxzoSPdKddA==}
    cpu: [ia32]
    os: [win32]

  '@rollup/rollup-win32-x64-msvc@4.40.0':
    resolution: {integrity: sha512-lpPE1cLfP5oPzVjKMx10pgBmKELQnFJXHgvtHCtuJWOv8MxqdEIMNtgHgBFf7Ea2/7EuVwa9fodWUfXAlXZLZQ==}
    cpu: [x64]
    os: [win32]

  '@shikijs/core@2.5.0':
    resolution: {integrity: sha512-uu/8RExTKtavlpH7XqnVYBrfBkUc20ngXiX9NSrBhOVZYv/7XQRKUyhtkeflY5QsxC0GbJThCerruZfsUaSldg==}

  '@shikijs/engine-javascript@2.5.0':
    resolution: {integrity: sha512-VjnOpnQf8WuCEZtNUdjjwGUbtAVKuZkVQ/5cHy/tojVVRIRtlWMYVjyWhxOmIq05AlSOv72z7hRNRGVBgQOl0w==}

  '@shikijs/engine-oniguruma@2.5.0':
    resolution: {integrity: sha512-pGd1wRATzbo/uatrCIILlAdFVKdxImWJGQ5rFiB5VZi2ve5xj3Ax9jny8QvkaV93btQEwR/rSz5ERFpC5mKNIw==}

  '@shikijs/langs@2.5.0':
    resolution: {integrity: sha512-Qfrrt5OsNH5R+5tJ/3uYBBZv3SuGmnRPejV9IlIbFH3HTGLDlkqgHymAlzklVmKBjAaVmkPkyikAV/sQ1wSL+w==}

  '@shikijs/themes@2.5.0':
    resolution: {integrity: sha512-wGrk+R8tJnO0VMzmUExHR+QdSaPUl/NKs+a4cQQRWyoc3YFbUzuLEi/KWK1hj+8BfHRKm2jNhhJck1dfstJpiw==}

  '@shikijs/transformers@2.5.0':
    resolution: {integrity: sha512-SI494W5X60CaUwgi8u4q4m4s3YAFSxln3tzNjOSYqq54wlVgz0/NbbXEb3mdLbqMBztcmS7bVTaEd2w0qMmfeg==}

  '@shikijs/types@2.5.0':
    resolution: {integrity: sha512-ygl5yhxki9ZLNuNpPitBWvcy9fsSKKaRuO4BAlMyagszQidxcpLAr0qiW/q43DtSIDxO6hEbtYLiFZNXO/hdGw==}

  '@shikijs/vscode-textmate@10.0.2':
    resolution: {integrity: sha512-83yeghZ2xxin3Nj8z1NMd/NCuca+gsYXswywDy5bHvwlWL8tpTQmzGeUuHd9FC3E/SBEMvzJRwWEOz5gGes9Qg==}

  '@sxzz/eslint-config@6.1.1':
    resolution: {integrity: sha512-TnZFCmthszr7mC9yVfXSxApuTdpDqTl9KB/xjtTY/IcYAV+tPjm7n5ie5NhHG+o6KZ209XVzNn4hxBumC2m/WQ==}
    engines: {node: ^18.18.0 || >=20.0.0}
    peerDependencies:
      '@unocss/eslint-plugin': '>=65.0.0'
      eslint: ^9.5.0
    peerDependenciesMeta:
      '@unocss/eslint-plugin':
        optional: true

  '@sxzz/prettier-config@2.2.1':
    resolution: {integrity: sha512-4eKrQdzJpMOFrUD9rFm1IfVkpchPvnPOObJvnX+DQB0KHRtHbU0vBwSpOLHioxLPYFwJGjSl6NC0trrCDkCtsA==}

  '@sxzz/test-utils@0.5.5':
    resolution: {integrity: sha512-3oHM0DRUxGevwNInP+STIvTTHSTSpM+gFgBHpd3tSe7Ny7uD41O7+FNP7H+7uLFxo/Z12bTRh9NVRW3WmUnNdw==}
    engines: {node: '>=20.18.0'}
    peerDependencies:
      esbuild: '>=0.20.0'
      rolldown: '*'
      rollup: ^4.1.0
      vitest: ^2.0.0 || ^3.0.0-0
    peerDependenciesMeta:
      esbuild:
        optional: true
      rolldown:
        optional: true
      rollup:
        optional: true

  '@tybys/wasm-util@0.9.0':
    resolution: {integrity: sha512-6+7nlbMVX/PVDCwaIQ8nTOPveOcFLSt8GcXdx8hD0bt39uWxYT88uXzqTd4fTvqta7oeUJqudepapKNt2DYJFw==}

  '@types/debug@4.1.12':
    resolution: {integrity: sha512-vIChWdVG3LG1SMxEvI/AK+FWJthlrqlTu7fbrlywTkkaONwk/UAGaULXRlf8vkzFBLVm0zkMdCquhL5aOjhXPQ==}

  '@types/diff@7.0.2':
    resolution: {integrity: sha512-JSWRMozjFKsGlEjiiKajUjIJVKuKdE3oVy2DNtK+fUo8q82nhFZ2CPQwicAIkXrofahDXrWJ7mjelvZphMS98Q==}

  '@types/doctrine@0.0.9':
    resolution: {integrity: sha512-eOIHzCUSH7SMfonMG1LsC2f8vxBFtho6NGBznK41R84YzPuvSBzrhEps33IsQiOW9+VL6NQ9DbjQJznk/S4uRA==}

  '@types/eslint@9.6.1':
    resolution: {integrity: sha512-FXx2pKgId/WyYo2jXw63kk7/+TY7u7AziEJxJAnSFzHlqTAS3Ync6SvgYAN/k4/PQpnnVuzoMuVnByKK2qp0ag==}

  '@types/estree@1.0.7':
    resolution: {integrity: sha512-w28IoSUCJpidD/TGviZwwMJckNESJZXFu7NBZ5YJ4mEUnNraUn9Pm8HSZm/jDF1pDWYKspWE7oVphigUPRakIQ==}

  '@types/hast@3.0.4':
    resolution: {integrity: sha512-WPs+bbQw5aCj+x6laNGWLH3wviHtoCv/P3+otBhbOhJgG8qtpdAMlTCxLtsTWA7LH1Oh/bFCHsBn0TPS5m30EQ==}

  '@types/json-schema@7.0.15':
    resolution: {integrity: sha512-5+fP8P8MFNC+AyZCDxrB2pkZFPGzqQWUzpSeuuVLvm8VMcorNYavBqoFcxK8bQz4Qsbn4oUEEem4wDLfcysGHA==}

  '@types/linkify-it@5.0.0':
    resolution: {integrity: sha512-sVDA58zAw4eWAffKOaQH5/5j3XeayukzDk+ewSsnv3p4yJEZHCCzMDiZM8e0OUrRvmpGZ85jf4yDHkHsgBNr9Q==}

  '@types/markdown-it@14.1.2':
    resolution: {integrity: sha512-promo4eFwuiW+TfGxhi+0x3czqTYJkG8qB17ZUJiVF10Xm7NLVRSLUsfRTU/6h1e24VvRnXCx+hG7li58lkzog==}

  '@types/mdast@4.0.4':
    resolution: {integrity: sha512-kGaNbPh1k7AFzgpud/gMdvIm5xuECykRR+JnWKQno9TAXVa6WIVCGTPvYGekIDL4uwCZQSYbUxNBSb1aUo79oA==}

  '@types/mdurl@2.0.0':
    resolution: {integrity: sha512-RGdgjQUZba5p6QEFAVx2OGb8rQDL/cPRG7GiedRzMcJ1tYnUANBncjbSB1NRGwbvjcPeikRABz2nshyPk1bhWg==}

  '@types/ms@2.1.0':
    resolution: {integrity: sha512-GsCCIZDE/p3i96vtEqx+7dBUGXrc7zeSK3wwPHIaRThS+9OhWIXRqzs4d6k1SVU8g91DrNRWxWUGhp5KXQb2VA==}

  '@types/node@22.14.1':
    resolution: {integrity: sha512-u0HuPQwe/dHrItgHHpmw3N2fYCR6x4ivMNbPHRkBVP4CvN+kiRrKHWk3i8tXiO/joPwXLMYvF9TTF0eqgHIuOw==}

  '@types/normalize-package-data@2.4.4':
    resolution: {integrity: sha512-37i+OaWTh9qeK4LSHPsyRC7NahnGotNuZvjLSgcPzblpHB3rrCJxAOgI5gCdKm7coonsaX1Of0ILiTcnZjbfxA==}

  '@types/unist@3.0.3':
    resolution: {integrity: sha512-ko/gIFJRv177XgZsZcBwnqJN5x/Gien8qNOn0D5bQU/zAzVf9Zt3BlcUiLqhV9y4ARk0GbT3tnUiPNgnTXzc/Q==}

  '@types/web-bluetooth@0.0.21':
    resolution: {integrity: sha512-oIQLCGWtcFZy2JW77j9k8nHzAOpqMHLQejDA48XXMWH6tjCQHz5RCFz1bzsmROyL6PUm+LLnUiI4BCn221inxA==}

  '@typescript-eslint/eslint-plugin@8.30.1':
    resolution: {integrity: sha512-v+VWphxMjn+1t48/jO4t950D6KR8JaJuNXzi33Ve6P8sEmPr5k6CEXjdGwT6+LodVnEa91EQCtwjWNUCPweo+Q==}
    engines: {node: ^18.18.0 || ^20.9.0 || >=21.1.0}
    peerDependencies:
      '@typescript-eslint/parser': ^8.0.0 || ^8.0.0-alpha.0
      eslint: ^8.57.0 || ^9.0.0
      typescript: '>=4.8.4 <5.9.0'

  '@typescript-eslint/parser@8.30.1':
    resolution: {integrity: sha512-H+vqmWwT5xoNrXqWs/fesmssOW70gxFlgcMlYcBaWNPIEWDgLa4W9nkSPmhuOgLnXq9QYgkZ31fhDyLhleCsAg==}
    engines: {node: ^18.18.0 || ^20.9.0 || >=21.1.0}
    peerDependencies:
      eslint: ^8.57.0 || ^9.0.0
      typescript: '>=4.8.4 <5.9.0'

  '@typescript-eslint/scope-manager@8.30.1':
    resolution: {integrity: sha512-+C0B6ChFXZkuaNDl73FJxRYT0G7ufVPOSQkqkpM/U198wUwUFOtgo1k/QzFh1KjpBitaK7R1tgjVz6o9HmsRPg==}
    engines: {node: ^18.18.0 || ^20.9.0 || >=21.1.0}

  '@typescript-eslint/type-utils@8.30.1':
    resolution: {integrity: sha512-64uBF76bfQiJyHgZISC7vcNz3adqQKIccVoKubyQcOnNcdJBvYOILV1v22Qhsw3tw3VQu5ll8ND6hycgAR5fEA==}
    engines: {node: ^18.18.0 || ^20.9.0 || >=21.1.0}
    peerDependencies:
      eslint: ^8.57.0 || ^9.0.0
      typescript: '>=4.8.4 <5.9.0'

  '@typescript-eslint/types@8.30.1':
    resolution: {integrity: sha512-81KawPfkuulyWo5QdyG/LOKbspyyiW+p4vpn4bYO7DM/hZImlVnFwrpCTnmNMOt8CvLRr5ojI9nU1Ekpw4RcEw==}
    engines: {node: ^18.18.0 || ^20.9.0 || >=21.1.0}

  '@typescript-eslint/typescript-estree@8.30.1':
    resolution: {integrity: sha512-kQQnxymiUy9tTb1F2uep9W6aBiYODgq5EMSk6Nxh4Z+BDUoYUSa029ISs5zTzKBFnexQEh71KqwjKnRz58lusQ==}
    engines: {node: ^18.18.0 || ^20.9.0 || >=21.1.0}
    peerDependencies:
      typescript: '>=4.8.4 <5.9.0'

  '@typescript-eslint/utils@8.30.1':
    resolution: {integrity: sha512-T/8q4R9En2tcEsWPQgB5BQ0XJVOtfARcUvOa8yJP3fh9M/mXraLxZrkCfGb6ChrO/V3W+Xbd04RacUEqk1CFEQ==}
    engines: {node: ^18.18.0 || ^20.9.0 || >=21.1.0}
    peerDependencies:
      eslint: ^8.57.0 || ^9.0.0
      typescript: '>=4.8.4 <5.9.0'

  '@typescript-eslint/visitor-keys@8.30.1':
    resolution: {integrity: sha512-aEhgas7aJ6vZnNFC7K4/vMGDGyOiqWcYZPpIWrTKuTAlsvDNKy2GFDqh9smL+iq069ZvR0YzEeq0B8NJlLzjFA==}
    engines: {node: ^18.18.0 || ^20.9.0 || >=21.1.0}

  '@ungap/structured-clone@1.3.0':
    resolution: {integrity: sha512-WmoN8qaIAo7WTYWbAZuG8PYEhn5fkz7dZrqTBZ7dtt//lL2Gwms1IcnQ5yHqjDfX8Ft5j4YzDM23f87zBfDe9g==}

  '@unrs/resolver-binding-darwin-arm64@1.5.0':
    resolution: {integrity: sha512-YmocNlEcX/AgJv8gI41bhjMOTcKcea4D2nRIbZj+MhRtSH5+vEU8r/pFuTuoF+JjVplLsBueU+CILfBPVISyGQ==}
    cpu: [arm64]
    os: [darwin]

  '@unrs/resolver-binding-darwin-x64@1.5.0':
    resolution: {integrity: sha512-qpUrXgH4e/0xu1LOhPEdfgSY3vIXOxDQv370NEL8npN8h40HcQDA+Pl2r4HBW6tTXezWIjxUFcP7tj529RZtDw==}
    cpu: [x64]
    os: [darwin]

  '@unrs/resolver-binding-freebsd-x64@1.5.0':
    resolution: {integrity: sha512-3tX8r8vgjvZzaJZB4jvxUaaFCDCb3aWDCpZN3EjhGnnwhztslI05KSG5NY/jNjlcZ5QWZ7dEZZ/rNBFsmTaSPw==}
    cpu: [x64]
    os: [freebsd]

  '@unrs/resolver-binding-linux-arm-gnueabihf@1.5.0':
    resolution: {integrity: sha512-FH+ixzBKaUU9fWOj3TYO+Yn/eO6kYvMLV9eNJlJlkU7OgrxkCmiMS6wUbyT0KA3FOZGxnEQ2z3/BHgYm2jqeLA==}
    cpu: [arm]
    os: [linux]

  '@unrs/resolver-binding-linux-arm-musleabihf@1.5.0':
    resolution: {integrity: sha512-pxCgXMgwB/4PfqFQg73lMhmWwcC0j5L+dNXhZoz/0ek0iS/oAWl65fxZeT/OnU7fVs52MgdP2q02EipqJJXHSg==}
    cpu: [arm]
    os: [linux]

  '@unrs/resolver-binding-linux-arm64-gnu@1.5.0':
    resolution: {integrity: sha512-FX2FV7vpLE/+Z0NZX9/1pwWud5Wocm/2PgpUXbT5aSV3QEB10kBPJAzssOQylvdj8mOHoKl5pVkXpbCwww/T2g==}
    cpu: [arm64]
    os: [linux]
    libc: [glibc]

  '@unrs/resolver-binding-linux-arm64-musl@1.5.0':
    resolution: {integrity: sha512-+gF97xst1BZb28T3nwwzEtq2ewCoMDGKsenYsZuvpmNrW0019G1iUAunZN+FG55L21y+uP7zsGX06OXDQ/viKw==}
    cpu: [arm64]
    os: [linux]
    libc: [musl]

  '@unrs/resolver-binding-linux-ppc64-gnu@1.5.0':
    resolution: {integrity: sha512-5bEmVcQw9js8JYM2LkUBw5SeELSIxX+qKf9bFrfFINKAp4noZ//hUxLpbF7u/3gTBN1GsER6xOzIZlw/VTdXtA==}
    cpu: [ppc64]
    os: [linux]
    libc: [glibc]

  '@unrs/resolver-binding-linux-riscv64-gnu@1.5.0':
    resolution: {integrity: sha512-GGk/8TPUsf1Q99F+lzMdjE6sGL26uJCwQ9TlvBs8zR3cLQNw/MIumPN7zrs3GFGySjnwXc8gA6J3HKbejywmqA==}
    cpu: [riscv64]
    os: [linux]

  '@unrs/resolver-binding-linux-s390x-gnu@1.5.0':
    resolution: {integrity: sha512-5uRkFYYVNAeVaA4W/CwugjFN3iDOHCPqsBLCCOoJiMfFMMz4evBRsg+498OFa9w6VcTn2bD5aI+RRayaIgk2Sw==}
    cpu: [s390x]
    os: [linux]
    libc: [glibc]

  '@unrs/resolver-binding-linux-x64-gnu@1.5.0':
    resolution: {integrity: sha512-j905CZH3nehYy6NimNqC2B14pxn4Ltd7guKMyPTzKehbFXTUgihQS/ZfHQTdojkMzbSwBOSgq1dOrY+IpgxDsA==}
    cpu: [x64]
    os: [linux]
    libc: [glibc]

  '@unrs/resolver-binding-linux-x64-musl@1.5.0':
    resolution: {integrity: sha512-dmLevQTuzQRwu5A+mvj54R5aye5I4PVKiWqGxg8tTaYP2k2oTs/3Mo8mgnhPk28VoYCi0fdFYpgzCd4AJndQvQ==}
    cpu: [x64]
    os: [linux]
    libc: [musl]

  '@unrs/resolver-binding-wasm32-wasi@1.5.0':
    resolution: {integrity: sha512-LtJMhwu7avhoi+kKfAZOKN773RtzLBVVF90YJbB0wyMpUj9yQPeA+mteVUI9P70OG/opH47FeV5AWeaNWWgqJg==}
    engines: {node: '>=14.0.0'}
    cpu: [wasm32]

  '@unrs/resolver-binding-win32-arm64-msvc@1.5.0':
    resolution: {integrity: sha512-FTZBxLL4SO1mgIM86KykzJmPeTPisBDHQV6xtfDXbTMrentuZ6SdQKJUV5BWaoUK3p8kIULlrCcucqdCnk8Npg==}
    cpu: [arm64]
    os: [win32]

  '@unrs/resolver-binding-win32-ia32-msvc@1.5.0':
    resolution: {integrity: sha512-i5bB7vJ1waUsFciU/FKLd4Zw0VnAkvhiJ4//jYQXyDUuiLKodmtQZVTcOPU7pp97RrNgCFtXfC1gnvj/DHPJTw==}
    cpu: [ia32]
    os: [win32]

  '@unrs/resolver-binding-win32-x64-msvc@1.5.0':
    resolution: {integrity: sha512-wAvXp4k7jhioi4SebXW/yfzzYwsUCr9kIX4gCsUFKpCTUf8Mi7vScJXI3S+kupSUf0LbVHudR8qBbe2wFMSNUw==}
    cpu: [x64]
    os: [win32]

  '@valibot/to-json-schema@1.0.0':
    resolution: {integrity: sha512-/9crJgPptVsGCL6X+JPDQyaJwkalSZ/52WuF8DiRUxJgcmpNdzYRfZ+gqMEP8W3CTVfuMWPqqvIgfwJ97f9Etw==}
    peerDependencies:
      valibot: ^1.0.0

  '@vitejs/plugin-vue@5.2.3':
    resolution: {integrity: sha512-IYSLEQj4LgZZuoVpdSUCw3dIynTWQgPlaRP6iAvMle4My0HdYwr5g5wQAfwOeHQBmYwEkqF70nRpSilr6PoUDg==}
    engines: {node: ^18.0.0 || >=20.0.0}
    peerDependencies:
      vite: ^5.0.0 || ^6.0.0
      vue: ^3.2.25

  '@vitest/expect@3.1.1':
    resolution: {integrity: sha512-q/zjrW9lgynctNbwvFtQkGK9+vvHA5UzVi2V8APrp1C6fG6/MuYYkmlx4FubuqLycCeSdHD5aadWfua/Vr0EUA==}

  '@vitest/mocker@3.1.1':
    resolution: {integrity: sha512-bmpJJm7Y7i9BBELlLuuM1J1Q6EQ6K5Ye4wcyOpOMXMcePYKSIYlpcrCm4l/O6ja4VJA5G2aMJiuZkZdnxlC3SA==}
    peerDependencies:
      msw: ^2.4.9
      vite: ^5.0.0 || ^6.0.0
    peerDependenciesMeta:
      msw:
        optional: true
      vite:
        optional: true

  '@vitest/pretty-format@3.1.1':
    resolution: {integrity: sha512-dg0CIzNx+hMMYfNmSqJlLSXEmnNhMswcn3sXO7Tpldr0LiGmg3eXdLLhwkv2ZqgHb/d5xg5F7ezNFRA1fA13yA==}

  '@vitest/runner@3.1.1':
    resolution: {integrity: sha512-X/d46qzJuEDO8ueyjtKfxffiXraPRfmYasoC4i5+mlLEJ10UvPb0XH5M9C3gWuxd7BAQhpK42cJgJtq53YnWVA==}

  '@vitest/snapshot@3.1.1':
    resolution: {integrity: sha512-bByMwaVWe/+1WDf9exFxWWgAixelSdiwo2p33tpqIlM14vW7PRV5ppayVXtfycqze4Qhtwag5sVhX400MLBOOw==}

  '@vitest/spy@3.1.1':
    resolution: {integrity: sha512-+EmrUOOXbKzLkTDwlsc/xrwOlPDXyVk3Z6P6K4oiCndxz7YLpp/0R0UsWVOKT0IXWjjBJuSMk6D27qipaupcvQ==}

  '@vitest/utils@3.1.1':
    resolution: {integrity: sha512-1XIjflyaU2k3HMArJ50bwSh3wKWPD6Q47wz/NUSmRV0zNywPc4w79ARjg/i/aNINHwA+mIALhUVqD9/aUvZNgg==}

  '@vue/compiler-core@3.5.13':
    resolution: {integrity: sha512-oOdAkwqUfW1WqpwSYJce06wvt6HljgY3fGeM9NcVA1HaYOij3mZG9Rkysn0OHuyUAGMbEbARIpsG+LPVlBJ5/Q==}

  '@vue/compiler-dom@3.5.13':
    resolution: {integrity: sha512-ZOJ46sMOKUjO3e94wPdCzQ6P1Lx/vhp2RSvfaab88Ajexs0AHeV0uasYhi99WPaogmBlRHNRuly8xV75cNTMDA==}

  '@vue/compiler-sfc@3.5.13':
    resolution: {integrity: sha512-6VdaljMpD82w6c2749Zhf5T9u5uLBWKnVue6XWxprDobftnletJ8+oel7sexFfM3qIxNmVE7LSFGTpv6obNyaQ==}

  '@vue/compiler-ssr@3.5.13':
    resolution: {integrity: sha512-wMH6vrYHxQl/IybKJagqbquvxpWCuVYpoUJfCqFZwa/JY1GdATAQ+TgVtgrwwMZ0D07QhA99rs/EAAWfvG6KpA==}

  '@vue/devtools-api@7.7.4':
    resolution: {integrity: sha512-u4bNkUZsR1gbgXaLAhsQ7tfSMCdSUN0wNpJoKWtQ9IcsnX5MzV2ZY/U0LOyHDvnMrKvNiPK8K1HF6vS/wG1ybg==}

  '@vue/devtools-kit@7.7.4':
    resolution: {integrity: sha512-IR15mWpUUKeVxdoJykcLEatjjxjcCnsL6YbmgVPximpsBclW2gH6AYGtznuOARoK6rrgcGvgOf8QhKTZvTjahA==}

  '@vue/devtools-shared@7.7.4':
    resolution: {integrity: sha512-DXxXWVnpluWtMUMBWL/OwDpvNL2445l+ZArsjMoRGWm/1nOvDZ9sd7VS3KIrl3O+6KUjkYE+k4NGTDAnjfLTcg==}

  '@vue/reactivity@3.5.13':
    resolution: {integrity: sha512-NaCwtw8o48B9I6L1zl2p41OHo/2Z4wqYGGIK1Khu5T7yxrn+ATOixn/Udn2m+6kZKB/J7cuT9DbWWhRxqixACg==}

  '@vue/runtime-core@3.5.13':
    resolution: {integrity: sha512-Fj4YRQ3Az0WTZw1sFe+QDb0aXCerigEpw418pw1HBUKFtnQHWzwojaukAs2X/c9DQz4MQ4bsXTGlcpGxU/RCIw==}

  '@vue/runtime-dom@3.5.13':
    resolution: {integrity: sha512-dLaj94s93NYLqjLiyFzVs9X6dWhTdAlEAciC3Moq7gzAc13VJUdCnjjRurNM6uTLFATRHexHCTu/Xp3eW6yoog==}

  '@vue/server-renderer@3.5.13':
    resolution: {integrity: sha512-wAi4IRJV/2SAW3htkTlB+dHeRmpTiVIK1OGLWV1yeStVSebSQQOwGwIq0D3ZIoBj2C2qpgz5+vX9iEBkTdk5YA==}
    peerDependencies:
      vue: 3.5.13

  '@vue/shared@3.5.13':
    resolution: {integrity: sha512-/hnE/qP5ZoGpol0a5mDi45bOd7t3tjYJBjsgCsivow7D48cJeV5l05RD82lPqi7gRiphZM37rnhW1l6ZoCNNnQ==}

  '@vueuse/core@12.8.2':
    resolution: {integrity: sha512-HbvCmZdzAu3VGi/pWYm5Ut+Kd9mn1ZHnn4L5G8kOQTPs/IwIAmJoBrmYk2ckLArgMXZj0AW3n5CAejLUO+PhdQ==}

  '@vueuse/integrations@12.8.2':
    resolution: {integrity: sha512-fbGYivgK5uBTRt7p5F3zy6VrETlV9RtZjBqd1/HxGdjdckBgBM4ugP8LHpjolqTj14TXTxSK1ZfgPbHYyGuH7g==}
    peerDependencies:
      async-validator: ^4
      axios: ^1
      change-case: ^5
      drauu: ^0.4
      focus-trap: ^7
      fuse.js: ^7
      idb-keyval: ^6
      jwt-decode: ^4
      nprogress: ^0.2
      qrcode: ^1.5
      sortablejs: ^1
      universal-cookie: ^7
    peerDependenciesMeta:
      async-validator:
        optional: true
      axios:
        optional: true
      change-case:
        optional: true
      drauu:
        optional: true
      focus-trap:
        optional: true
      fuse.js:
        optional: true
      idb-keyval:
        optional: true
      jwt-decode:
        optional: true
      nprogress:
        optional: true
      qrcode:
        optional: true
      sortablejs:
        optional: true
      universal-cookie:
        optional: true

  '@vueuse/metadata@12.8.2':
    resolution: {integrity: sha512-rAyLGEuoBJ/Il5AmFHiziCPdQzRt88VxR+Y/A/QhJ1EWtWqPBBAxTAFaSkviwEuOEZNtW8pvkPgoCZQ+HxqW1A==}

  '@vueuse/shared@12.8.2':
    resolution: {integrity: sha512-dznP38YzxZoNloI0qpEfpkms8knDtaoQ6Y/sfS0L7Yki4zh40LFHEhur0odJC6xTHG5dxWVPiUWBXn+wCG2s5w==}

  acorn-jsx@5.3.2:
    resolution: {integrity: sha512-rq9s+JNhf0IChjtDXxllJ7g41oZk5SlXtp0LHwyA5cejwn7vKmKp4pPri6YEePv2PU65sAsegbXtIinmDFDXgQ==}
    peerDependencies:
      acorn: ^6.0.0 || ^7.0.0 || ^8.0.0

  acorn@8.14.1:
    resolution: {integrity: sha512-OvQ/2pUDKmgfCg++xsTX1wGxfTaszcHVcTctW4UJB4hibJx2HXxxO5UmVgyjMa+ZDsiaf5wWLXYpRWMmBI0QHg==}
    engines: {node: '>=0.4.0'}
    hasBin: true

  ajv@6.12.6:
    resolution: {integrity: sha512-j3fVLgvTo527anyYyJOGTYJbG+vnnQYvE0m5mmkc1TK+nxAppkCLMIL0aZ4dblVCNoGShhm+kzE4ZUykBoMg4g==}

  algoliasearch@5.23.4:
    resolution: {integrity: sha512-QzAKFHl3fm53s44VHrTdEo0TkpL3XVUYQpnZy1r6/EHvMAyIg+O4hwprzlsNmcCHTNyVcF2S13DAUn7XhkC6qg==}
    engines: {node: '>= 14.0.0'}

  ansi-regex@5.0.1:
    resolution: {integrity: sha512-quJQXlTSUGL2LH9SUXo8VwsY4soanhgo6LNSm84E1LBcE8s3O0wpdiRzyR9z/ZZJMlMWv37qOOb9pdJlMUEKFQ==}
    engines: {node: '>=8'}

  ansi-regex@6.1.0:
    resolution: {integrity: sha512-7HSX4QQb4CspciLpVFwyRe79O3xsIZDDLER21kERQ71oaPodF8jL725AgJMFAYbooIqolJoRLuM81SpeUkpkvA==}
    engines: {node: '>=12'}

  ansi-styles@4.3.0:
    resolution: {integrity: sha512-zbB9rCJAT1rbjiVDb2hqKFHNYLxgtk8NURxZ3IZwD3F6NtxbXZQCnnSi1Lkx+IDohdPlFp222wVALIheZJQSEg==}
    engines: {node: '>=8'}

  ansi-styles@6.2.1:
    resolution: {integrity: sha512-bN798gFfQX+viw3R7yrGWRqnrN2oRkEkUjjl4JNn4E8GxxbjtG3FbrEIIY3l8/hrwUwIeCZvi4QuOTP4MErVug==}
    engines: {node: '>=12'}

  ansis@3.17.0:
    resolution: {integrity: sha512-0qWUglt9JEqLFr3w1I1pbrChn1grhaiAR2ocX1PP/flRmxgtwTzPFFFnfIlD6aMOLQZgSuCRlidD70lvx8yhzg==}
    engines: {node: '>=14'}

  any-promise@1.3.0:
    resolution: {integrity: sha512-7UvmKalWRt1wgjL1RrGxoSJW/0QZFIegpeGvZG9kjp8vrRu55XTHbwnqq2GpXm9uLbcuhxm3IqX9OB4MZR1b2A==}

  are-docs-informative@0.0.2:
    resolution: {integrity: sha512-ixiS0nLNNG5jNQzgZJNoUpBKdo9yTYZMGJ+QgT2jmjR7G7+QHRCc4v6LQ3NgE7EBJq+o0ams3waJwkrlBom8Ig==}
    engines: {node: '>=14'}

  argparse@1.0.10:
    resolution: {integrity: sha512-o5Roy6tNG4SL/FOkCAN6RzjiakZS25RLYFrcMttJqbdd8BWrnA+fGz57iN5Pb06pvBGvl5gQ0B48dJlslXvoTg==}

  argparse@2.0.1:
    resolution: {integrity: sha512-8+9WqebbFzpX9OR+Wa6O29asIogeRMzcGtAINdpMHHyAg10f05aSFVBbcEqGf/PXw1EjAZ+q2/bEBg3DvurK3Q==}

  args-tokenizer@0.3.0:
    resolution: {integrity: sha512-xXAd7G2Mll5W8uo37GETpQ2VrE84M181Z7ugHFGQnJZ50M2mbOv0osSZ9VsSgPfJQ+LVG0prSi0th+ELMsno7Q==}

  assertion-error@2.0.1:
    resolution: {integrity: sha512-Izi8RQcffqCeNVgFigKli1ssklIbpHnCYc6AknXGYoB6grJqyeby7jv12JUQgmTAnIDnbck1uxksT4dzN3PWBA==}
    engines: {node: '>=12'}

  ast-kit@1.4.2:
    resolution: {integrity: sha512-lvGehj1XsrIoQrD5CfPduIzQbcpuX2EPjlk/vDMDQF9U9HLRB6WwMTdighj5n52hdhh8xg9VgPTU7Q25MuJ/rw==}
    engines: {node: '>=16.14.0'}

  bail@2.0.2:
    resolution: {integrity: sha512-0xO6mYd7JB2YesxDKplafRpsiOzPt9V02ddPCLbY1xYGPOX24NTyN50qnUxgCPcSoYMhKpAuBTjQoRZCAkUDRw==}

  balanced-match@1.0.2:
    resolution: {integrity: sha512-3oSeUO0TMV67hN1AmbXsK4yaqU7tjiHlbxRDZOpH0KW9+CeX4bRAaX0Anxt0tx2MrpRpWwQaPwIlISEJhYU5Pw==}

  birpc@2.3.0:
    resolution: {integrity: sha512-ijbtkn/F3Pvzb6jHypHRyve2QApOCZDR25D/VnkY2G/lBNcXCTsnsCxgY4k4PkVB7zfwzYbY3O9Lcqe3xufS5g==}

  boolbase@1.0.0:
    resolution: {integrity: sha512-JZOSA7Mo9sNGB8+UjSgzdLtokWAky1zbztM3WRLCbZ70/3cTANmQmOdR7y2g+J0e2WXywy1yS468tY+IruqEww==}

  brace-expansion@1.1.11:
    resolution: {integrity: sha512-iCuPHDFgrHX7H2vEI/5xpz07zSHB00TpugqhmYtVmMO6518mCuRMoOYFldEBl0g187ufozdaHgWKcYFb61qGiA==}

  brace-expansion@2.0.1:
    resolution: {integrity: sha512-XnAIvQ8eM+kC6aULx6wuQiwVsnzsi9d3WxzV3FpWTGA19F621kwdbsAcFKXgKUHZWsy+mY6iL1sHTxWEFCytDA==}

  braces@3.0.3:
    resolution: {integrity: sha512-yQbXgO/OSZVD2IsiLlro+7Hf6Q18EJrKSEsdoMzKePKXct3gvD8oLcOQdIzGupr5Fj+EDe8gO/lxc1BzfMpxvA==}
    engines: {node: '>=8'}

  browserslist@4.24.4:
    resolution: {integrity: sha512-KDi1Ny1gSePi1vm0q4oxSF8b4DR44GF4BbmS2YdhPLOEqd8pDviZOGH/GsmRwoWJ2+5Lr085X7naowMwKHDG1A==}
    engines: {node: ^6 || ^7 || ^8 || ^9 || ^10 || ^11 || ^12 || >=13.7}
    hasBin: true

  builtin-modules@5.0.0:
    resolution: {integrity: sha512-bkXY9WsVpY7CvMhKSR6pZilZu9Ln5WDrKVBUXf2S443etkmEO4V58heTecXcUIsNsi4Rx8JUO4NfX1IcQl4deg==}
    engines: {node: '>=18.20'}

  bumpp@10.1.0:
    resolution: {integrity: sha512-cM/4+kO2A2l3aDSL7tr/ALg8TWPihl1fDWHZyz55JlDmzd01Y+8Vq3YQ1ydeKDS4QFN+tKaLsVzhdDIb/cbsLQ==}
    engines: {node: '>=18'}
    hasBin: true

  bundle-require@5.1.0:
    resolution: {integrity: sha512-3WrrOuZiyaaZPWiEt4G3+IffISVC9HYlWueJEBWED4ZH4aIAC2PnkdnuRrR94M+w6yGWn4AglWtJtBI8YqvgoA==}
    engines: {node: ^12.20.0 || ^14.13.1 || >=16.0.0}
    peerDependencies:
      esbuild: '>=0.18'

  byte-size@9.0.1:
    resolution: {integrity: sha512-YLe9x3rabBrcI0cueCdLS2l5ONUKywcRpTs02B8KP9/Cimhj7o3ZccGrPnRvcbyHMbb7W79/3MUJl7iGgTXKEw==}
    engines: {node: '>=12.17'}
    peerDependencies:
      '@75lb/nature': latest
    peerDependenciesMeta:
      '@75lb/nature':
        optional: true

  c12@3.0.3:
    resolution: {integrity: sha512-uC3MacKBb0Z15o5QWCHvHWj5Zv34pGQj9P+iXKSpTuSGFS0KKhUWf4t9AJ+gWjYOdmWCPEGpEzm8sS0iqbpo1w==}
    peerDependencies:
      magicast: ^0.3.5
    peerDependenciesMeta:
      magicast:
        optional: true

  cac@6.7.14:
    resolution: {integrity: sha512-b6Ilus+c3RrdDk+JhLKUAQfzzgLEPy6wcXqS7f/xe1EETvsDP6GORG7SFuOs6cID5YkqchW/LXZbX5bc8j7ZcQ==}
    engines: {node: '>=8'}

  callsites@3.1.0:
    resolution: {integrity: sha512-P8BjAsXvZS+VIDUI11hHCQEv74YT67YUi5JJFNWIqL235sBmjX4+qx9Muvls5ivyNENctx46xQLQ3aTuE7ssaQ==}
    engines: {node: '>=6'}

  caniuse-lite@1.0.30001714:
    resolution: {integrity: sha512-mtgapdwDLSSBnCI3JokHM7oEQBLxiJKVRtg10AxM1AyeiKcM96f0Mkbqeq+1AbiCtvMcHRulAAEMu693JrSWqg==}

  ccount@2.0.1:
    resolution: {integrity: sha512-eyrF0jiFpY+3drT6383f1qhkbGsLSifNAjA61IUjZjmLCWjItY6LB9ft9YhoDgwfmclB2zhu51Lc7+95b8NRAg==}

  chai@5.2.0:
    resolution: {integrity: sha512-mCuXncKXk5iCLhfhwTc0izo0gtEmpz5CtG2y8GiOINBlMVS6v8TMRc5TaLWKS6692m9+dVVfzgeVxR5UxWHTYw==}
    engines: {node: '>=12'}

  chalk@4.1.2:
    resolution: {integrity: sha512-oKnbhFyRIXpUuez8iBMmyEa4nbj4IOQyuhc/wy9kY7/WVPcwIO9VA668Pu8RkO7+0G76SLROeyw9CpQ061i4mA==}
    engines: {node: '>=10'}

  character-entities-html4@2.1.0:
    resolution: {integrity: sha512-1v7fgQRj6hnSwFpq1Eu0ynr/CDEw0rXo2B61qXrLNdHZmPKgb7fqS1a2JwF0rISo9q77jDI8VMEHoApn8qDoZA==}

  character-entities-legacy@3.0.0:
    resolution: {integrity: sha512-RpPp0asT/6ufRm//AJVwpViZbGM/MkjQFxJccQRHmISF/22NBtsHqAWmL+/pmkPWoIUJdWyeVleTl1wydHATVQ==}

  character-entities@2.0.2:
    resolution: {integrity: sha512-shx7oQ0Awen/BRIdkjkvz54PnEEI/EjwXDSIZp86/KKdbafHh1Df/RYGBhn4hbe2+uKC9FnT5UCEdyPz3ai9hQ==}

  check-error@2.1.1:
    resolution: {integrity: sha512-OAlb+T7V4Op9OwdkjmguYRqncdlx5JiofwOAUkmTF+jNdHwzTaTs4sRAGpzLF3oOz5xAyDGrPgeIDFQmDOTiJw==}
    engines: {node: '>= 16'}

  chokidar@4.0.3:
    resolution: {integrity: sha512-Qgzu8kfBvo+cA4962jnP1KkS6Dop5NS6g7R5LFYJr4b8Ub94PPQXUksCw9PvXoeXPRRddRNC5C1JQUR2SMGtnA==}
    engines: {node: '>= 14.16.0'}

  ci-info@4.2.0:
    resolution: {integrity: sha512-cYY9mypksY8NRqgDB1XD1RiJL338v/551niynFTGkZOO2LHuB2OmOYxDIe/ttN9AHwrqdum1360G3ald0W9kCg==}
    engines: {node: '>=8'}

  citty@0.1.6:
    resolution: {integrity: sha512-tskPPKEs8D2KPafUypv2gxwJP8h/OaJmC82QQGGDQcHvXX43xF2VDACcJVmZ0EuSxkpO9Kc4MlrA3q0+FG58AQ==}

  clean-regexp@1.0.0:
    resolution: {integrity: sha512-GfisEZEJvzKrmGWkvfhgzcz/BllN1USeqD2V6tg14OAOgaCD2Z/PUEuxnAZ/nPvmaHRG7a8y77p1T/IRQ4D1Hw==}
    engines: {node: '>=4'}

  cliui@8.0.1:
    resolution: {integrity: sha512-BSeNnyus75C4//NQ9gQt1/csTXyo/8Sb+afLAkzAptFuMsod9HFokGNudZpi/oQV73hnVK+sR+5PVRMd+Dr7YQ==}
    engines: {node: '>=12'}

  color-convert@2.0.1:
    resolution: {integrity: sha512-RRECPsj7iu/xb5oKYcsFHSppFNnsj/52OVTRKb4zP5onXwVF3zVmmToNcOfGC+CRDpfK/U584fMg38ZHCaElKQ==}
    engines: {node: '>=7.0.0'}

  color-name@1.1.4:
    resolution: {integrity: sha512-dOy+3AuW3a2wNbZHIuMZpTcgjGuLU/uBL/ubcZF9OXbDo8ff4O8yVp5Bf0efS8uEoYo5q4Fx7dY9OgQGXgAsQA==}

  comma-separated-tokens@2.0.3:
    resolution: {integrity: sha512-Fu4hJdvzeylCfQPp9SGWidpzrMs7tTrlu6Vb8XGaRGck8QSNZJJp538Wrb60Lax4fPwR64ViY468OIUTbRlGZg==}

  commander@4.1.1:
    resolution: {integrity: sha512-NOKm8xhkzAjzFx8B2v5OAHT+u5pRQc2UCa2Vq9jYL/31o2wi9mxBA7LIFs3sV5VSC49z6pEhfbMULvShKj26WA==}
    engines: {node: '>= 6'}

  comment-parser@1.4.1:
    resolution: {integrity: sha512-buhp5kePrmda3vhc5B9t7pUQXAb2Tnd0qgpkIhPhkHXxJpiPJ11H0ZEU0oBpJ2QztSbzG/ZxMj/CHsYJqRHmyg==}
    engines: {node: '>= 12.0.0'}

  concat-map@0.0.1:
    resolution: {integrity: sha512-/Srv4dswyQNBfohGpz9o6Yb3Gz3SrUDqBH5rTuhGR7ahtlbYKnVxw2bCFMRljaA7EXHaXZ8wsHdodFvbkhKmqg==}

  confbox@0.1.8:
    resolution: {integrity: sha512-RMtmw0iFkeR4YV+fUOSucriAQNb9g8zFR52MWCtl+cCZOFRNL6zeB395vPzFhEjjn4fMxXudmELnl/KF/WrK6w==}

  confbox@0.2.2:
    resolution: {integrity: sha512-1NB+BKqhtNipMsov4xI/NnhCKp9XG9NamYp5PVm9klAT0fsrNPjaFICsCFhNhwZJKNh7zB/3q8qXz0E9oaMNtQ==}

  consola@3.4.2:
    resolution: {integrity: sha512-5IKcdX0nnYavi6G7TtOhwkYzyjfJlatbjMjuLSfE2kYT5pMDOilZ4OvMhi637CcDICTmz3wARPoyhqyX1Y+XvA==}
    engines: {node: ^14.18.0 || >=16.10.0}

  copy-anything@3.0.5:
    resolution: {integrity: sha512-yCEafptTtb4bk7GLEQoM8KVJpxAfdBJYaXyzQEgQQQgYrZiDp8SJmGKlYza6CYjEDNstAdNdKA3UuoULlEbS6w==}
    engines: {node: '>=12.13'}

  core-js-compat@3.41.0:
    resolution: {integrity: sha512-RFsU9LySVue9RTwdDVX/T0e2Y6jRYWXERKElIjpuEOEnxaXffI0X7RUwVzfYLfzuLXSNJDYoRYUAmRUcyln20A==}

  cross-spawn@7.0.6:
    resolution: {integrity: sha512-uV2QOWP2nWzsy2aMp8aRibhi9dlzF5Hgh5SHaB9OiTGEyDTiJJyx0uy51QXdyWbtAHNua4XJzUKca3OzKUd3vA==}
    engines: {node: '>= 8'}

  cssesc@3.0.0:
    resolution: {integrity: sha512-/Tb/JcjK111nNScGob5MNtsntNM1aCNUDipB/TkwZFhyDrrE47SOx/18wF2bbjgc3ZzCSKW1T5nt5EbFoAz/Vg==}
    engines: {node: '>=4'}
    hasBin: true

  csstype@3.1.3:
    resolution: {integrity: sha512-M1uQkMl8rQK/szD0LNhtqxIPLpimGm8sOBwU7lLnCpSbTyY3yeU1Vc7l4KT5zT4s/yOxHH5O7tIuuLOCnLADRw==}

  debug@3.2.7:
    resolution: {integrity: sha512-CFjzYYAi4ThfiQvizrFQevTTXHtnCqWfe7x1AhgEscTz6ZbLbfoLRLPugTQyBth6f8ZERVUSyWHFD/7Wu4t1XQ==}
    peerDependencies:
      supports-color: '*'
    peerDependenciesMeta:
      supports-color:
        optional: true

  debug@4.4.0:
    resolution: {integrity: sha512-6WTZ/IxCY/T6BALoZHaE4ctp9xm+Z5kY/pzYaCHRFeyVhojxlrm+46y68HA6hr0TcwEssoxNiDEUJQjfPZ/RYA==}
    engines: {node: '>=6.0'}
    peerDependencies:
      supports-color: '*'
    peerDependenciesMeta:
      supports-color:
        optional: true

  decode-named-character-reference@1.1.0:
    resolution: {integrity: sha512-Wy+JTSbFThEOXQIR2L6mxJvEs+veIzpmqD7ynWxMXGpnk3smkHQOp6forLdHsKpAMW9iJpaBBIxz285t1n1C3w==}

  deep-eql@5.0.2:
    resolution: {integrity: sha512-h5k/5U50IJJFpzfL6nO9jaaumfjO/f2NjK/oYB2Djzm4p9L+3T9qWpZqZ2hAbLPuuYq9wrU08WQyBTL5GbPk5Q==}
    engines: {node: '>=6'}

  deep-is@0.1.4:
    resolution: {integrity: sha512-oIPzksmTg4/MriiaYGO+okXDT7ztn/w3Eptv/+gSIdMdKsJo0u4CfYNFJPy+4SKMuCqGw2wxnA+URMg3t8a/bQ==}

  defu@6.1.4:
    resolution: {integrity: sha512-mEQCMmwJu317oSz8CwdIOdwf3xMif1ttiM8LTufzc3g6kR+9Pe236twL8j3IYT1F7GfRgGcW6MWxzZjLIkuHIg==}

  dequal@2.0.3:
    resolution: {integrity: sha512-0je+qPKHEMohvfRTCEo3CrPG6cAzAYgmzKyxRiYSSDkS6eGJdyVJm7WaYA5ECaAD9wLB2T4EEeymA5aFVcYXCA==}
    engines: {node: '>=6'}

  destr@2.0.5:
    resolution: {integrity: sha512-ugFTXCtDZunbzasqBxrK93Ik/DRYsO6S/fedkWEMKqt04xZ4csmnmwGDBAb07QWNaGMAmnTIemsYZCksjATwsA==}

  devlop@1.1.0:
    resolution: {integrity: sha512-RWmIqhcFf1lRYBvNmr7qTNuyCt/7/ns2jbpp1+PalgE/rDQcBT0fioSMUpJ93irlUhC5hrg4cYqe6U+0ImW0rA==}

  diff@7.0.0:
    resolution: {integrity: sha512-PJWHUb1RFevKCwaFA9RlG5tCd+FO5iRh9A8HEtkmBH2Li03iJriB6m6JIN4rGz3K3JLawI7/veA1xzRKP6ISBw==}
    engines: {node: '>=0.3.1'}

  doctrine@3.0.0:
    resolution: {integrity: sha512-yS+Q5i3hBf7GBkd4KG8a7eBNNWNGLTaEwwYWUijIYM7zrlYDM0BFXHjjPWlWZ1Rg7UaddZeIDmi9jF3HmqiQ2w==}
    engines: {node: '>=6.0.0'}

  dotenv@16.5.0:
    resolution: {integrity: sha512-m/C+AwOAr9/W1UOIZUo232ejMNnJAJtYQjUbHoNTBNTJSvqzzDh7vnrei3o3r3m9blf6ZoDkvcw0VmozNRFJxg==}
    engines: {node: '>=12'}

  dts-resolver@1.0.0:
    resolution: {integrity: sha512-BTW78HXK66TvRHBRkU91a7CGoD5/PWi8ovMXbKVHjhR5xCqt1dgwl6CVk3wxWLzhNVIGXDbGWPBlRKrgSHMzfw==}
    engines: {node: '>=20.18.0'}

  eastasianwidth@0.2.0:
    resolution: {integrity: sha512-I88TYZWc9XiYHRQ4/3c5rjjfgkjhLyW2luGIheGERbNQ6OY7yTybanSpDXZa8y7VUP9YmDcYa+eyq4ca7iLqWA==}

  electron-to-chromium@1.5.138:
    resolution: {integrity: sha512-FWlQc52z1dXqm+9cCJ2uyFgJkESd+16j6dBEjsgDNuHjBpuIzL8/lRc0uvh1k8RNI6waGo6tcy2DvwkTBJOLDg==}

  emoji-regex-xs@1.0.0:
    resolution: {integrity: sha512-LRlerrMYoIDrT6jgpeZ2YYl/L8EulRTt5hQcYjy5AInh7HWXKimpqx68aknBFpGL2+/IcogTcaydJEgaTmOpDg==}

  emoji-regex@8.0.0:
    resolution: {integrity: sha512-MSjYzcWNOA0ewAHpz0MxpYFvwg6yjy1NG3xteoqz644VCo/RPgnr1/GGt+ic3iJTzQ8Eu3TdM14SawnVUmGE6A==}

  emoji-regex@9.2.2:
    resolution: {integrity: sha512-L18DaJsXSUk2+42pv8mLs5jJT2hqFkFE4j21wOmgbUqsZ2hL72NsUU785g9RXgo3s0ZNgVl42TiHp3ZtOv/Vyg==}

  enhanced-resolve@5.18.1:
    resolution: {integrity: sha512-ZSW3ma5GkcQBIpwZTSRAI8N71Uuwgs93IezB7mf7R60tC8ZbJideoDNKjHn2O9KIlx6rkGTTEk1xUCK2E1Y2Yg==}
    engines: {node: '>=10.13.0'}

  entities@4.5.0:
    resolution: {integrity: sha512-V0hjH4dGPh9Ao5p0MoRY6BVqtwCjhz6vI5LT8AJ55H+4g9/4vbHx1I54fS0XuclLhDHArPQCiMjDxjaL8fPxhw==}
    engines: {node: '>=0.12'}

  es-module-lexer@1.6.0:
    resolution: {integrity: sha512-qqnD1yMU6tk/jnaMosogGySTZP8YtUgAffA9nMN+E/rjxcfRQ6IEk7IiozUjgxKoFHBGjTLnrHB/YC45r/59EQ==}

  esbuild@0.21.5:
    resolution: {integrity: sha512-mg3OPMV4hXywwpoDxu3Qda5xCKQi+vCTZq8S9J/EpkhB2HzKXq4SNFZE3+NK93JYxc8VMSep+lOUSC/RVKaBqw==}
    engines: {node: '>=12'}
    hasBin: true

  esbuild@0.25.2:
    resolution: {integrity: sha512-16854zccKPnC+toMywC+uKNeYSv+/eXkevRAfwRD/G9Cleq66m8XFIrigkbvauLLlCfDL45Q2cWegSg53gGBnQ==}
    engines: {node: '>=18'}
    hasBin: true

  escalade@3.2.0:
    resolution: {integrity: sha512-WUj2qlxaQtO4g6Pq5c29GTcWGDyd8itL8zTlipgECz3JesAiiOKotd8JU6otB3PACgG6xkJUyVhboMS+bje/jA==}
    engines: {node: '>=6'}

  escape-string-regexp@1.0.5:
    resolution: {integrity: sha512-vbRorB5FUQWvla16U8R/qgaFIya2qGzwDrNmCZuYKrbdSUMG6I1ZCGQRefkRVhuOkIGVne7BQ35DSfo1qvJqFg==}
    engines: {node: '>=0.8.0'}

  escape-string-regexp@4.0.0:
    resolution: {integrity: sha512-TtpcNJ3XAzx3Gq8sWRzJaVajRs0uVxA2YAkdb1jm2YkPz4G6egUFAyA3n5vtEIZefPk5Wa4UXbKuS5fKkJWdgA==}
    engines: {node: '>=10'}

  escape-string-regexp@5.0.0:
    resolution: {integrity: sha512-/veY75JbMK4j1yjvuUxuVsiS/hr/4iHs9FTT6cgTexxdE0Ly/glccBAkloH/DofkjRbZU3bnoj38mOmhkZ0lHw==}
    engines: {node: '>=12'}

  eslint-compat-utils@0.5.1:
    resolution: {integrity: sha512-3z3vFexKIEnjHE3zCMRo6fn/e44U7T1khUjg+Hp0ZQMCigh28rALD0nPFBcGZuiLC5rLZa2ubQHDRln09JfU2Q==}
    engines: {node: '>=12'}
    peerDependencies:
      eslint: '>=6.0.0'

  eslint-compat-utils@0.6.5:
    resolution: {integrity: sha512-vAUHYzue4YAa2hNACjB8HvUQj5yehAZgiClyFVVom9cP8z5NSFq3PwB/TtJslN2zAMgRX6FCFCjYBbQh71g5RQ==}
    engines: {node: '>=12'}
    peerDependencies:
      eslint: '>=6.0.0'

  eslint-config-flat-gitignore@2.1.0:
    resolution: {integrity: sha512-cJzNJ7L+psWp5mXM7jBX+fjHtBvvh06RBlcweMhKD8jWqQw0G78hOW5tpVALGHGFPsBV+ot2H+pdDGJy6CV8pA==}
    peerDependencies:
      eslint: ^9.5.0

  eslint-config-prettier@10.1.2:
    resolution: {integrity: sha512-Epgp/EofAUeEpIdZkW60MHKvPyru1ruQJxPL+WIycnaPApuseK0Zpkrh/FwL9oIpQvIhJwV7ptOy0DWUjTlCiA==}
    hasBin: true
    peerDependencies:
      eslint: '>=7.0.0'

  eslint-flat-config-utils@2.0.1:
    resolution: {integrity: sha512-brf0eAgQ6JlKj3bKfOTuuI7VcCZvi8ZCD1MMTVoEvS/d38j8cByZViLFALH/36+eqB17ukmfmKq3bWzGvizejA==}

  eslint-import-resolver-node@0.3.9:
    resolution: {integrity: sha512-WFj2isz22JahUv+B788TlO3N6zL3nNJGU8CcZbPZvVEkBPaJdCV4vy5wyghty5ROFbCRnm132v8BScu5/1BQ8g==}

  eslint-json-compat-utils@0.2.1:
    resolution: {integrity: sha512-YzEodbDyW8DX8bImKhAcCeu/L31Dd/70Bidx2Qex9OFUtgzXLqtfWL4Hr5fM/aCCB8QUZLuJur0S9k6UfgFkfg==}
    engines: {node: '>=12'}
    peerDependencies:
      '@eslint/json': '*'
      eslint: '*'
      jsonc-eslint-parser: ^2.4.0
    peerDependenciesMeta:
      '@eslint/json':
        optional: true

  eslint-plugin-antfu@3.1.1:
    resolution: {integrity: sha512-7Q+NhwLfHJFvopI2HBZbSxWXngTwBLKxW1AGXLr2lEGxcEIK/AsDs8pn8fvIizl5aZjBbVbVK5ujmMpBe4Tvdg==}
    peerDependencies:
      eslint: '*'

  eslint-plugin-command@3.2.0:
    resolution: {integrity: sha512-PSDOB9k7Wd57pp4HD/l3C1D93pKX8/wQo0kWDI4q6/UpgrfMTyNsavklipgiZqbXl1+VBABY1buCcQE5LDpg5g==}
    peerDependencies:
      eslint: '*'

  eslint-plugin-de-morgan@1.2.1:
    resolution: {integrity: sha512-lzh5DWqdogO6kasbGdWNHy6XOMajv4CRQnEiv/XJFpL1xxG0hxF2uxF+KAkcTzR+w85l4nWoqGbI39ZF+sk4+g==}
    engines: {node: ^18.0.0 || >=20.0.0}
    peerDependencies:
      eslint: '>=8.0.0'

  eslint-plugin-es-x@7.8.0:
    resolution: {integrity: sha512-7Ds8+wAAoV3T+LAKeu39Y5BzXCrGKrcISfgKEqTS4BDN8SFEDQd0S43jiQ8vIa3wUKD07qitZdfzlenSi8/0qQ==}
    engines: {node: ^14.18.0 || >=16.0.0}
    peerDependencies:
      eslint: '>=8'

  eslint-plugin-import-x@4.10.5:
    resolution: {integrity: sha512-cmteCl8P5q1lkuL/4qqQw1uvnQHytpv2fjHFZ2UIqSfkM0RwWm/KLgasXKIqDRjgMnmUJTeyP8+9hDpJJuiZgg==}
    engines: {node: ^18.18.0 || ^20.9.0 || >=21.1.0}
    peerDependencies:
      eslint: ^8.57.0 || ^9.0.0

  eslint-plugin-jsdoc@50.6.9:
    resolution: {integrity: sha512-7/nHu3FWD4QRG8tCVqcv+BfFtctUtEDWc29oeDXB4bwmDM2/r1ndl14AG/2DUntdqH7qmpvdemJKwb3R97/QEw==}
    engines: {node: '>=18'}
    peerDependencies:
      eslint: ^7.0.0 || ^8.0.0 || ^9.0.0

  eslint-plugin-jsonc@2.20.0:
    resolution: {integrity: sha512-FRgCn9Hzk5eKboCbVMrr9QrhM0eO4G+WKH8IFXoaeqhM/2kuWzbStJn4kkr0VWL8J5H8RYZF+Aoam1vlBaZVkw==}
    engines: {node: ^12.22.0 || ^14.17.0 || >=16.0.0}
    peerDependencies:
      eslint: '>=6.0.0'

  eslint-plugin-n@17.17.0:
    resolution: {integrity: sha512-2VvPK7Mo73z1rDFb6pTvkH6kFibAmnTubFq5l83vePxu0WiY1s0LOtj2WHb6Sa40R3w4mnh8GFYbHBQyMlotKw==}
    engines: {node: ^18.18.0 || ^20.9.0 || >=21.1.0}
    peerDependencies:
      eslint: '>=8.23.0'

  eslint-plugin-perfectionist@4.11.0:
    resolution: {integrity: sha512-5s+ehXydnLPQpLDj5mJ0CnYj2fQe6v6gKA3tS+FZVBLzwMOh8skH+l+1Gni08rG0SdEcNhJyjQp/mEkDYK8czw==}
    engines: {node: ^18.0.0 || >=20.0.0}
    peerDependencies:
      eslint: '>=8.45.0'

  eslint-plugin-pnpm@0.3.1:
    resolution: {integrity: sha512-vi5iHoELIAlBbX4AW8ZGzU3tUnfxuXhC/NKo3qRcI5o9igbz6zJUqSlQ03bPeMqWIGTPatZnbWsNR1RnlNERNQ==}
    peerDependencies:
      eslint: ^9.0.0

  eslint-plugin-prettier@5.2.6:
    resolution: {integrity: sha512-mUcf7QG2Tjk7H055Jk0lGBjbgDnfrvqjhXh9t2xLMSCjZVcw9Rb1V6sVNXO0th3jgeO7zllWPTNRil3JW94TnQ==}
    engines: {node: ^14.18.0 || >=16.0.0}
    peerDependencies:
      '@types/eslint': '>=8.0.0'
      eslint: '>=8.0.0'
      eslint-config-prettier: '>= 7.0.0 <10.0.0 || >=10.1.0'
      prettier: '>=3.0.0'
    peerDependenciesMeta:
      '@types/eslint':
        optional: true
      eslint-config-prettier:
        optional: true

  eslint-plugin-regexp@2.7.0:
    resolution: {integrity: sha512-U8oZI77SBtH8U3ulZ05iu0qEzIizyEDXd+BWHvyVxTOjGwcDcvy/kEpgFG4DYca2ByRLiVPFZ2GeH7j1pdvZTA==}
    engines: {node: ^18 || >=20}
    peerDependencies:
      eslint: '>=8.44.0'

  eslint-plugin-sxzz@0.2.2:
    resolution: {integrity: sha512-K8/4zHUBafZjnbQk7Q4nNcMbW1vzNDq6g1euy4BnQ/kECuphWOUVnuxiSJCZb2esUfm1l4pgtr1Tay65ypMDgQ==}
    engines: {node: '>=18.12.0'}
    peerDependencies:
      eslint: '*'

  eslint-plugin-unicorn@58.0.0:
    resolution: {integrity: sha512-fc3iaxCm9chBWOHPVjn+Czb/wHS0D2Mko7wkOdobqo9R2bbFObc4LyZaLTNy0mhZOP84nKkLhTUQxlLOZ7EjKw==}
    engines: {node: ^18.20.0 || ^20.10.0 || >=21.0.0}
    peerDependencies:
      eslint: '>=9.22.0'

  eslint-plugin-unused-imports@4.1.4:
    resolution: {integrity: sha512-YptD6IzQjDardkl0POxnnRBhU1OEePMV0nd6siHaRBbd+lyh6NAhFEobiznKU7kTsSsDeSD62Pe7kAM1b7dAZQ==}
    peerDependencies:
      '@typescript-eslint/eslint-plugin': ^8.0.0-0 || ^7.0.0 || ^6.0.0 || ^5.0.0
      eslint: ^9.0.0 || ^8.0.0
    peerDependenciesMeta:
      '@typescript-eslint/eslint-plugin':
        optional: true

  eslint-plugin-vue@10.0.0:
    resolution: {integrity: sha512-XKckedtajqwmaX6u1VnECmZ6xJt+YvlmMzBPZd+/sI3ub2lpYZyFnsyWo7c3nMOQKJQudeyk1lw/JxdgeKT64w==}
    engines: {node: ^18.18.0 || ^20.9.0 || >=21.1.0}
    peerDependencies:
      eslint: ^8.57.0 || ^9.0.0
      vue-eslint-parser: ^10.0.0

  eslint-plugin-yml@1.17.0:
    resolution: {integrity: sha512-Q3LXFRnNpGYAK/PM0BY1Xs0IY1xTLfM0kC986nNQkx1l8tOGz+YS50N6wXkAJkrBpeUN9OxEMB7QJ+9MTDAqIQ==}
    engines: {node: ^14.17.0 || >=16.0.0}
    peerDependencies:
      eslint: '>=6.0.0'

  eslint-scope@8.3.0:
    resolution: {integrity: sha512-pUNxi75F8MJ/GdeKtVLSbYg4ZI34J6C0C7sbL4YOp2exGwen7ZsuBqKzUhXd0qMQ362yET3z+uPwKeg/0C2XCQ==}
    engines: {node: ^18.18.0 || ^20.9.0 || >=21.1.0}

  eslint-visitor-keys@3.4.3:
    resolution: {integrity: sha512-wpc+LXeiyiisxPlEkUzU6svyS1frIO3Mgxj1fdy7Pm8Ygzguax2N3Fa/D/ag1WqbOprdI+uY6wMUl8/a2G+iag==}
    engines: {node: ^12.22.0 || ^14.17.0 || >=16.0.0}

  eslint-visitor-keys@4.2.0:
    resolution: {integrity: sha512-UyLnSehNt62FFhSwjZlHmeokpRK59rcz29j+F1/aDgbkbRTk7wIc9XzdoasMUbRNKDM0qQt/+BJ4BrpFeABemw==}
    engines: {node: ^18.18.0 || ^20.9.0 || >=21.1.0}

  eslint@9.24.0:
    resolution: {integrity: sha512-eh/jxIEJyZrvbWRe4XuVclLPDYSYYYgLy5zXGGxD6j8zjSAxFEzI2fL/8xNq6O2yKqVt+eF2YhV+hxjV6UKXwQ==}
    engines: {node: ^18.18.0 || ^20.9.0 || >=21.1.0}
    hasBin: true
    peerDependencies:
      jiti: '*'
    peerDependenciesMeta:
      jiti:
        optional: true

  espree@10.3.0:
    resolution: {integrity: sha512-0QYC8b24HWY8zjRnDTL6RiHfDbAWn63qb4LMj1Z4b076A4une81+z03Kg7l7mn/48PUTqoLptSXez8oknU8Clg==}
    engines: {node: ^18.18.0 || ^20.9.0 || >=21.1.0}

  espree@9.6.1:
    resolution: {integrity: sha512-oruZaFkjorTpF32kDSI5/75ViwGeZginGGy2NoOSg3Q9bnwlnmDm4HLnkl0RE3n+njDXR037aY1+x58Z/zFdwQ==}
    engines: {node: ^12.22.0 || ^14.17.0 || >=16.0.0}

  esprima@4.0.1:
    resolution: {integrity: sha512-eGuFFw7Upda+g4p+QHvnW0RyTX/SVeJBDM/gCtMARO0cLuT2HcEKnTPvhjV6aGeqrCB/sbNop0Kszm0jsaWU4A==}
    engines: {node: '>=4'}
    hasBin: true

  esquery@1.6.0:
    resolution: {integrity: sha512-ca9pw9fomFcKPvFLXhBKUK90ZvGibiGOvRJNbjljY7s7uq/5YO4BOzcYtJqExdx99rF6aAcnRxHmcUHcz6sQsg==}
    engines: {node: '>=0.10'}

  esrecurse@4.3.0:
    resolution: {integrity: sha512-KmfKL3b6G+RXvP8N1vr3Tq1kL/oCFgn2NYXEtqP8/L3pKapUA4G8cFVaoF3SU323CD4XypR/ffioHmkti6/Tag==}
    engines: {node: '>=4.0'}

  estraverse@5.3.0:
    resolution: {integrity: sha512-MMdARuVEQziNTeJD8DgMqmhwR11BRQ/cBP+pLtYdSTnf3MIO8fFeiINEbX36ZdNlfU/7A9f3gUw49B3oQsvwBA==}
    engines: {node: '>=4.0'}

  estree-walker@2.0.2:
    resolution: {integrity: sha512-Rfkk/Mp/DL7JVje3u18FxFujQlTNR2q6QfMSMB7AvCBx91NGj/ba3kCfza0f6dVDbw7YlRf/nDrn7pQrCCyQ/w==}

  estree-walker@3.0.3:
    resolution: {integrity: sha512-7RUKfXgSMMkzt6ZuXmqapOurLGPPfgj6l9uRZ7lRGolvk0y2yocc35LdcxKC5PQZdn2DMqioAQ2NoWcrTKmm6g==}

  esutils@2.0.3:
    resolution: {integrity: sha512-kVscqXk4OCp68SZ0dkgEKVi6/8ij300KBWTJq32P/dYeWTSwK41WyTxalN1eRmA5Z9UU/LX9D7FWSmV9SAYx6g==}
    engines: {node: '>=0.10.0'}

  expect-type@1.2.1:
    resolution: {integrity: sha512-/kP8CAwxzLVEeFrMm4kMmy4CCDlpipyA7MYLVrdJIkV0fYF0UaigQHRsxHiuY/GEea+bh4KSv3TIlgr+2UL6bw==}
    engines: {node: '>=12.0.0'}

  exsolve@1.0.5:
    resolution: {integrity: sha512-pz5dvkYYKQ1AHVrgOzBKWeP4u4FRb3a6DNK2ucr0OoNwYIU4QWsJ+NM36LLzORT+z845MzKHHhpXiUF5nvQoJg==}

  extend-shallow@2.0.1:
    resolution: {integrity: sha512-zCnTtlxNoAiDc3gqY2aYAWFx7XWWiasuF2K8Me5WbN8otHKTUKBwjPtNpRs/rbUZm7KxWAaNj7P1a/p52GbVug==}
    engines: {node: '>=0.10.0'}

  extend@3.0.2:
    resolution: {integrity: sha512-fjquC59cD7CyW6urNXK0FBufkZcoiGG80wTuPujX590cB5Ttln20E2UB4S/WARVqhXffZl2LNgS+gQdPIIim/g==}

  fast-deep-equal@3.1.3:
    resolution: {integrity: sha512-f3qQ9oQy9j2AhBe/H9VC91wLmKBCCU/gDOnKNAYG5hswO7BLKj09Hc5HYNz9cGI++xlpDCIgDaitVs03ATR84Q==}

  fast-diff@1.3.0:
    resolution: {integrity: sha512-VxPP4NqbUjj6MaAOafWeUn2cXWLcCtljklUtZf0Ind4XQ+QPtmA0b18zZy0jIQx+ExRVCR/ZQpBmik5lXshNsw==}

  fast-glob@3.3.3:
    resolution: {integrity: sha512-7MptL8U0cqcFdzIzwOTHoilX9x5BrNqye7Z/LuC7kCMRio1EMSyqRK3BEAUD7sXRq4iT4AzTVuZdhgQ2TCvYLg==}
    engines: {node: '>=8.6.0'}

  fast-json-stable-stringify@2.1.0:
    resolution: {integrity: sha512-lhd/wF+Lk98HZoTCtlVraHtfh5XYijIjalXck7saUtuanSDyLMxnHhSXEDJqHxD7msR8D0uCmqlkwjCV8xvwHw==}

  fast-levenshtein@2.0.6:
    resolution: {integrity: sha512-DCXu6Ifhqcks7TZKY3Hxp3y6qphY5SJZmrWMDrKcERSOXWQdMhU9Ig/PYrzyw/ul9jOIyh0N4M0tbC5hodg8dw==}

  fastq@1.19.1:
    resolution: {integrity: sha512-GwLTyxkCXjXbxqIhTsMI2Nui8huMPtnxg7krajPJAjnEG/iiOS7i+zCtWGZR9G0NBKbXKh6X9m9UIsYX/N6vvQ==}

  fault@2.0.1:
    resolution: {integrity: sha512-WtySTkS4OKev5JtpHXnib4Gxiurzh5NCGvWrFaZ34m6JehfTUhKZvn9njTfw48t6JumVQOmrKqpmGcdwxnhqBQ==}

  fdir@6.4.3:
    resolution: {integrity: sha512-PMXmW2y1hDDfTSRc9gaXIuCCRpuoz3Kaz8cUelp3smouvfT632ozg2vrT6lJsHKKOF59YLbOGfAWGUcKEfRMQw==}
    peerDependencies:
      picomatch: ^3 || ^4
    peerDependenciesMeta:
      picomatch:
        optional: true

  file-entry-cache@8.0.0:
    resolution: {integrity: sha512-XXTUwCvisa5oacNGRP9SfNtYBNAMi+RPwBFmblZEF7N7swHYQS6/Zfk7SRwx4D5j3CH211YNRco1DEMNVfZCnQ==}
    engines: {node: '>=16.0.0'}

  fill-range@7.1.1:
    resolution: {integrity: sha512-YsGpe3WHLK8ZYi4tWDg2Jy3ebRz2rXowDxnld4bkQB00cc/1Zw9AWnC0i9ztDJitivtQvaI9KaLyKrc+hBW0yg==}
    engines: {node: '>=8'}

  find-up-simple@1.0.1:
    resolution: {integrity: sha512-afd4O7zpqHeRyg4PfDQsXmlDe2PfdHtJt6Akt8jOWaApLOZk5JXs6VMR29lz03pRe9mpykrRCYIYxaJYcfpncQ==}
    engines: {node: '>=18'}

  find-up@5.0.0:
    resolution: {integrity: sha512-78/PXT1wlLLDgTzDs7sjq9hzz0vXD+zn+7wypEe4fXQxCmdmqfGsEPQxmiCSQI3ajFV91bVSsvNtrJRiW6nGng==}
    engines: {node: '>=10'}

  flat-cache@4.0.1:
    resolution: {integrity: sha512-f7ccFPK3SXFHpx15UIGyRJ/FJQctuKZ0zVuN3frBo4HnK3cay9VEW0R6yPYFHC0AgqhukPzKjq22t5DmAyqGyw==}
    engines: {node: '>=16'}

  flatted@3.3.3:
    resolution: {integrity: sha512-GX+ysw4PBCz0PzosHDepZGANEuFCMLrnRTiEy9McGjmkCQYwRq4A/X786G/fjM/+OjsWSU1ZrY5qyARZmO/uwg==}

  focus-trap@7.6.4:
    resolution: {integrity: sha512-xx560wGBk7seZ6y933idtjJQc1l+ck+pI3sKvhKozdBV1dRZoKhkW5xoCaFv9tQiX5RH1xfSxjuNu6g+lmN/gw==}

  foreground-child@3.3.1:
    resolution: {integrity: sha512-gIXjKqtFuWEgzFRJA9WCQeSJLZDjgJUOMCMzxtvFq/37KojM1BFGufqsCy0r4qSQmYLsZYMeyRqzIWOMup03sw==}
    engines: {node: '>=14'}

  format@0.2.2:
    resolution: {integrity: sha512-wzsgA6WOq+09wrU1tsJ09udeR/YZRaeArL9e1wPbFg3GG2yDnC2ldKpxs4xunpFF9DgqCqOIra3bc1HWrJ37Ww==}
    engines: {node: '>=0.4.x'}

  fsevents@2.3.3:
    resolution: {integrity: sha512-5xoDfX+fL7faATnagmWPpbFtwh/R77WmMMqqHGS65C3vvB0YHrgF+B1YmZ3441tMj5n63k0212XNoJwzlhffQw==}
    engines: {node: ^8.16.0 || ^10.6.0 || >=11.0.0}
    os: [darwin]

  function-bind@1.1.2:
    resolution: {integrity: sha512-7XHNxH7qX9xG5mIwxkhumTox/MIRNcOgDrxWsMt2pAr23WHp6MrRlN7FBSFpCpr+oVO0F744iUgR82nJMfG2SA==}

  get-caller-file@2.0.5:
    resolution: {integrity: sha512-DyFP3BM/3YHTQOCUL/w0OZHR0lpKeGrxotcHWcqNEdnltqFwXVfhEBQ94eIo34AfQpo0rGki4cyIiftY06h2Fg==}
    engines: {node: 6.* || 8.* || >= 10.*}

  get-tsconfig@4.10.0:
    resolution: {integrity: sha512-kGzZ3LWWQcGIAmg6iWvXn0ei6WDtV26wzHRMwDSzmAbcXrTEXxHy6IehI6/4eT6VRKyMP1eF1VqwrVUmE/LR7A==}

  giget@2.0.0:
    resolution: {integrity: sha512-L5bGsVkxJbJgdnwyuheIunkGatUF/zssUoxxjACCseZYAVbaqdh9Tsmmlkl8vYan09H7sbvKt4pS8GqKLBrEzA==}
    hasBin: true

  glob-parent@5.1.2:
    resolution: {integrity: sha512-AOIgSQCepiJYwP3ARnGx+5VnTu2HBYdzbGP45eLw1vr3zB3vZLeyed1sC9hnbcOc9/SrMyM5RPQrkGz4aS9Zow==}
    engines: {node: '>= 6'}

  glob-parent@6.0.2:
    resolution: {integrity: sha512-XxwI8EOhVQgWp6iDL+3b0r86f4d6AX6zSU55HfB4ydCEuXLXc5FcYeOu+nnGftS4TEju/11rt4KJPTMgbfmv4A==}
    engines: {node: '>=10.13.0'}

  glob@10.4.5:
    resolution: {integrity: sha512-7Bv8RF0k6xjo7d4A/PxYLbUCfb6c+Vpd2/mB2yRDlew7Jb5hEXiCD9ibfO7wpk8i4sevK6DFny9h7EYbM3/sHg==}
    hasBin: true

  globals@14.0.0:
    resolution: {integrity: sha512-oahGvuMGQlPw/ivIYBjVSrWAfWLBeku5tpPE2fOPLi+WHffIWbuh2tCjhyQhTBPMf5E9jDEH4FOmTYgYwbKwtQ==}
    engines: {node: '>=18'}

  globals@15.15.0:
    resolution: {integrity: sha512-7ACyT3wmyp3I61S4fG682L0VA2RGD9otkqGJIwNUMF1SWUombIIk+af1unuDYgMm082aHYwD+mzJvv9Iu8dsgg==}
    engines: {node: '>=18'}

  globals@16.0.0:
    resolution: {integrity: sha512-iInW14XItCXET01CQFqudPOWP2jYMl7T+QRQT+UNcR/iQncN/F0UNpgd76iFkBPgNQb4+X3LV9tLJYzwh+Gl3A==}
    engines: {node: '>=18'}

  graceful-fs@4.2.11:
    resolution: {integrity: sha512-RbJ5/jmFcNNCcDV5o9eTnBLJ/HszWV0P73bc+Ff4nS/rJj+YaS6IGyiOL0VoBYX+l1Wrl3k63h/KrH+nhJ0XvQ==}

  graphemer@1.4.0:
    resolution: {integrity: sha512-EtKwoO6kxCL9WO5xipiHTZlSzBm7WLT627TqC/uVRd0HKmq8NXyebnNYxDoBi7wt8eTWrUrKXCOVaFq9x1kgag==}

  gray-matter@4.0.3:
    resolution: {integrity: sha512-5v6yZd4JK3eMI3FqqCouswVqwugaA9r4dNZB1wwcmrD02QkV5H0y7XBQW8QwQqEaZY1pM9aqORSORhJRdNK44Q==}
    engines: {node: '>=6.0'}

  has-flag@4.0.0:
    resolution: {integrity: sha512-EykJT/Q1KjTWctppgIAgfSO0tKVuZUjhgMr17kqTumMl6Afv3EISleU7qZUzoXDFTAHTDC4NOoG/ZxU3EvlMPQ==}
    engines: {node: '>=8'}

  hasown@2.0.2:
    resolution: {integrity: sha512-0hJU9SCPvmMzIBdZFqNPXWa6dqh7WdH0cII9y+CyS8rG3nL48Bclra9HmKhVVUHyPWNH5Y7xDwAB7bfgSjkUMQ==}
    engines: {node: '>= 0.4'}

  hast-util-to-html@9.0.5:
    resolution: {integrity: sha512-OguPdidb+fbHQSU4Q4ZiLKnzWo8Wwsf5bZfbvu7//a9oTYoqD/fWpe96NuHkoS9h0ccGOTe0C4NGXdtS0iObOw==}

  hast-util-whitespace@3.0.0:
    resolution: {integrity: sha512-88JUN06ipLwsnv+dVn+OIYOvAuvBMy/Qoi6O7mQHxdPXpjy+Cd6xRkWwux7DKO+4sYILtLBRIKgsdpS2gQc7qw==}

  hookable@5.5.3:
    resolution: {integrity: sha512-Yc+BQe8SvoXH1643Qez1zqLRmbA5rCL+sSmk6TVos0LWVfNIB7PGncdlId77WzLGSIB5KaWgTaNTs2lNVEI6VQ==}

  hosted-git-info@7.0.2:
    resolution: {integrity: sha512-puUZAUKT5m8Zzvs72XWy3HtvVbTWljRE66cP60bxJzAqf2DgICo7lYTY2IHUmLnNpjYvw5bvmoHvPc0QO2a62w==}
    engines: {node: ^16.14.0 || >=18.0.0}

  html-void-elements@3.0.0:
    resolution: {integrity: sha512-bEqo66MRXsUGxWHV5IP0PUiAWwoEjba4VCzg0LjFJBpchPaTfyfCKTG6bc5F8ucKec3q5y6qOdGyYTSBEvhCrg==}

  ignore@5.3.2:
    resolution: {integrity: sha512-hsBTNUqQTDwkWtcdYI2i06Y/nUBEsNEDJKjWdigLvegy8kDuJAS8uRlpkkcQpyEXL0Z/pjDy5HBmMjRCJ2gq+g==}
    engines: {node: '>= 4'}

  import-fresh@3.3.1:
    resolution: {integrity: sha512-TR3KfrTZTYLPB6jUjfx6MF9WcWrHL9su5TObK4ZkYgBdWKPOFoSoQIdEuTuR82pmtxH2spWG9h6etwfr1pLBqQ==}
    engines: {node: '>=6'}

  imurmurhash@0.1.4:
    resolution: {integrity: sha512-JmXMZ6wuvDmLiHEml9ykzqO6lwFbof0GG4IkcGaENdCRDDmMVnny7s5HsIgHCbaq0w2MyPhDqkhTUgS2LU2PHA==}
    engines: {node: '>=0.8.19'}

  indent-string@5.0.0:
    resolution: {integrity: sha512-m6FAo/spmsW2Ab2fU35JTYwtOKa2yAwXSwgjSv1TJzh4Mh7mC3lzAOVLBprb72XsTrgkEIsl7YrFNAiDiRhIGg==}
    engines: {node: '>=12'}

  index-to-position@1.1.0:
    resolution: {integrity: sha512-XPdx9Dq4t9Qk1mTMbWONJqU7boCoumEH7fRET37HX5+khDUl3J2W6PdALxhILYlIYx2amlwYcRPp28p0tSiojg==}
    engines: {node: '>=18'}

  is-builtin-module@5.0.0:
    resolution: {integrity: sha512-f4RqJKBUe5rQkJ2eJEJBXSticB3hGbN9j0yxxMQFqIW89Jp9WYFtzfTcRlstDKVUTRzSOTLKRfO9vIztenwtxA==}
    engines: {node: '>=18.20'}

  is-core-module@2.16.1:
    resolution: {integrity: sha512-UfoeMA6fIJ8wTYFEUjelnaGI67v6+N7qXJEvQuIGa99l4xsCruSYOVSQ0uPANn4dAzm8lkYPaKLrrijLq7x23w==}
    engines: {node: '>= 0.4'}

  is-extendable@0.1.1:
    resolution: {integrity: sha512-5BMULNob1vgFX6EjQw5izWDxrecWK9AM72rugNr0TFldMOi0fj6Jk+zeKIt0xGj4cEfQIJth4w3OKWOJ4f+AFw==}
    engines: {node: '>=0.10.0'}

  is-extglob@2.1.1:
    resolution: {integrity: sha512-SbKbANkN603Vi4jEZv49LeVJMn4yGwsbzZworEoyEiutsN3nJYdbO36zfhGJ6QEDpOZIFkDtnq5JRxmvl3jsoQ==}
    engines: {node: '>=0.10.0'}

  is-fullwidth-code-point@3.0.0:
    resolution: {integrity: sha512-zymm5+u+sCsSWyD9qNaejV3DFvhCKclKdizYaJUuHA83RLjb7nSuGnddCHGv0hk+KY7BMAlsWeK4Ueg6EV6XQg==}
    engines: {node: '>=8'}

  is-glob@4.0.3:
    resolution: {integrity: sha512-xelSayHH36ZgE7ZWhli7pW34hNbNl8Ojv5KVmkJD4hBdD3th8Tfk9vYasLM+mXWOZhFkgZfxhLSnrwRr4elSSg==}
    engines: {node: '>=0.10.0'}

  is-number@7.0.0:
    resolution: {integrity: sha512-41Cifkg6e8TylSpdtTpeLVMqvSBEVzTttHvERD741+pnZ8ANv0004MRL43QKPDlK9cGvNp6NZWZUBlbGXYxxng==}
    engines: {node: '>=0.12.0'}

  is-plain-obj@4.1.0:
    resolution: {integrity: sha512-+Pgi+vMuUNkJyExiMBt5IlFoMyKnr5zhJ4Uspz58WOhBF5QoIZkFyNHIbBAtHwzVAgk5RtndVNsDRN61/mmDqg==}
    engines: {node: '>=12'}

  is-what@4.1.16:
    resolution: {integrity: sha512-ZhMwEosbFJkA0YhFnNDgTM4ZxDRsS6HqTo7qsZM08fehyRYIYa0yHu5R6mgo1n/8MgaPBXiPimPD77baVFYg+A==}
    engines: {node: '>=12.13'}

  isexe@2.0.0:
    resolution: {integrity: sha512-RHxMLp9lnKHGHRng9QFhRCMbYAcVpn69smSGcq3f36xjgVVWThj4qqLbTLlq7Ssj8B+fIQ1EuCEGI2lKsyQeIw==}

  jackspeak@3.4.3:
    resolution: {integrity: sha512-OGlZQpz2yfahA/Rd1Y8Cd9SIEsqvXkLVoSw/cgwhnhFMDbsQFeZYoJJ7bIZBS9BcamUW96asq/npPWugM+RQBw==}

  jiti@2.4.2:
    resolution: {integrity: sha512-rg9zJN+G4n2nfJl5MW3BMygZX56zKPNVEYYqq7adpmMh4Jn2QNEwhvQlFy6jPVdcod7txZtKHWnyZiA3a0zP7A==}
    hasBin: true

  joycon@3.1.1:
    resolution: {integrity: sha512-34wB/Y7MW7bzjKRjUKTa46I2Z7eV62Rkhva+KkopW7Qvv/OSWBqvkSY7vusOPrNuZcUG3tApvdVgNB8POj3SPw==}
    engines: {node: '>=10'}

  js-tokens@4.0.0:
    resolution: {integrity: sha512-RdJUflcE3cUzKiMqQgsCu06FPu9UdIJO0beYbPhHN4k6apgJtifcoCtT9bcxOpYBtpD2kCM6Sbzg4CausW/PKQ==}

  js-tokens@9.0.1:
    resolution: {integrity: sha512-mxa9E9ITFOt0ban3j6L5MpjwegGz6lBQmM1IJkWeBZGcMxto50+eWdjC/52xDbS2vy0k7vIMK0Fe2wfL9OQSpQ==}

  js-yaml@3.14.1:
    resolution: {integrity: sha512-okMH7OXXJ7YrN9Ok3/SXrnu4iX9yOk+25nqX4imS2npuvTYDmo/QEZoqwZkYaIDk3jVvBOTOIEgEhaLOynBS9g==}
    hasBin: true

  js-yaml@4.1.0:
    resolution: {integrity: sha512-wpxZs9NoxZaJESJGIZTyDEaYpl0FKSA+FB9aJiyemKhMwkxQg63h4T1KJgUGHpTqPDNRcmmYLugrRjJlBtWvRA==}
    hasBin: true

  jsdoc-type-pratt-parser@4.1.0:
    resolution: {integrity: sha512-Hicd6JK5Njt2QB6XYFS7ok9e37O8AYk3jTcppG4YVQnYjOemymvTcmc7OWsmq/Qqj5TdRFO5/x/tIPmBeRtGHg==}
    engines: {node: '>=12.0.0'}

  jsesc@3.0.2:
    resolution: {integrity: sha512-xKqzzWXDttJuOcawBt4KnKHHIf5oQ/Cxax+0PWFG+DFDgHNAdi+TXECADI+RYiFUMmx8792xsMbbgXj4CwnP4g==}
    engines: {node: '>=6'}
    hasBin: true

  jsesc@3.1.0:
    resolution: {integrity: sha512-/sM3dO2FOzXjKQhJuo0Q173wf2KOo8t4I8vHy6lF9poUp7bKT0/NHE8fPX23PwfhnykfqnC2xRxOnVw5XuGIaA==}
    engines: {node: '>=6'}
    hasBin: true

  json-buffer@3.0.1:
    resolution: {integrity: sha512-4bV5BfR2mqfQTJm+V5tPPdf+ZpuhiIvTuAB5g8kcrXOZpTT/QwwVRWBywX1ozr6lEuPdbHxwaJlm9G6mI2sfSQ==}

  json-schema-traverse@0.4.1:
    resolution: {integrity: sha512-xbbCH5dCYU5T8LcEhhuh7HJ88HXuW3qsI3Y0zOZFKfZEHcpWiHU/Jxzk629Brsab/mMiHQti9wMP+845RPe3Vg==}

  json-stable-stringify-without-jsonify@1.0.1:
    resolution: {integrity: sha512-Bdboy+l7tA3OGW6FjyFHWkP5LuByj1Tk33Ljyq0axyzdk9//JSi2u3fP1QSmd1KNwq6VOKYGlAu87CisVir6Pw==}

  jsonc-eslint-parser@2.4.0:
    resolution: {integrity: sha512-WYDyuc/uFcGp6YtM2H0uKmUwieOuzeE/5YocFJLnLfclZ4inf3mRn8ZVy1s7Hxji7Jxm6Ss8gqpexD/GlKoGgg==}
    engines: {node: ^12.22.0 || ^14.17.0 || >=16.0.0}

  jsonc-parser@3.3.1:
    resolution: {integrity: sha512-HUgH65KyejrUFPvHFPbqOY0rsFip3Bo5wb4ngvdi1EpCYWUQDC5V+Y7mZws+DLkr4M//zQJoanu1SP+87Dv1oQ==}

  keyv@4.5.4:
    resolution: {integrity: sha512-oxVHkHR/EJf2CNXnWxRLW6mg7JyCCUcG0DtEGmL2ctUo1PNTin1PUil+r/+4r5MpVgC/fn1kjsx7mjSujKqIpw==}

  kind-of@6.0.3:
    resolution: {integrity: sha512-dcS1ul+9tmeD95T+x28/ehLgd9mENa3LsvDTtzm3vyBEO7RPptvAD+t44WVXaUjTBRcrpFeFlC8WCruUR456hw==}
    engines: {node: '>=0.10.0'}

  kolorist@1.8.0:
    resolution: {integrity: sha512-Y+60/zizpJ3HRH8DCss+q95yr6145JXZo46OTpFvDZWLfRCE4qChOyk1b26nMaNpfHHgxagk9dXT5OP0Tfe+dQ==}

  levn@0.4.1:
    resolution: {integrity: sha512-+bT2uH4E5LGE7h/n3evcS/sQlJXCpIp6ym8OWJ5eV6+67Dsql/LaaT7qJBAt2rzfoa/5QBGBhxDix1dMt2kQKQ==}
    engines: {node: '>= 0.8.0'}

  lilconfig@3.1.3:
    resolution: {integrity: sha512-/vlFKAoH5Cgt3Ie+JLhRbwOsCQePABiU3tJ1egGvyQ+33R/vcwM2Zl2QR/LzjsBeItPt3oSVXapn+m4nQDvpzw==}
    engines: {node: '>=14'}

  lines-and-columns@1.2.4:
    resolution: {integrity: sha512-7ylylesZQ/PV29jhEDl3Ufjo6ZX7gCqJr5F7PKrqc93v7fzSymt1BpwEU8nAUXs8qzzvqhbjhK5QZg6Mt/HkBg==}

  load-tsconfig@0.2.5:
    resolution: {integrity: sha512-IXO6OCs9yg8tMKzfPZ1YmheJbZCiEsnBdcB03l0OcfK9prKnJb96siuHCr5Fl37/yo9DnKU+TLpxzTUspw9shg==}
    engines: {node: ^12.20.0 || ^14.13.1 || >=16.0.0}

  local-pkg@1.1.1:
    resolution: {integrity: sha512-WunYko2W1NcdfAFpuLUoucsgULmgDBRkdxHxWQ7mK0cQqwPiy8E1enjuRBrhLtZkB5iScJ1XIPdhVEFK8aOLSg==}
    engines: {node: '>=14'}

  locate-path@6.0.0:
    resolution: {integrity: sha512-iPZK6eYjbxRu3uB4/WZ3EsEIMJFMqAoopl3R+zuq0UjcAm/MO6KCweDgPfP3elTztoKP3KtnVHxTn2NHBSDVUw==}
    engines: {node: '>=10'}

  lodash.merge@4.6.2:
    resolution: {integrity: sha512-0KpjqXRVvrYyCsX1swR/XTK0va6VQkQM6MNo7PqW77ByjAhoARA8EfrP1N4+KlKj8YS0ZUCtRT/YUuhyYDujIQ==}

  lodash.sortby@4.7.0:
    resolution: {integrity: sha512-HDWXG8isMntAyRF5vZ7xKuEvOhT4AhlRt/3czTSjvGUxjYCBVRQY48ViDHyfYz9VIoBkW4TMGQNapx+l3RUwdA==}

  lodash@4.17.21:
    resolution: {integrity: sha512-v2kDEe57lecTulaDIuNTPy3Ry4gLGJ6Z1O3vE1krgXZNrsQ+LFTGHVxVjcXPs17LhbZVGedAJv8XZ1tvj5FvSg==}

  longest-streak@3.1.0:
    resolution: {integrity: sha512-9Ri+o0JYgehTaVBBDoMqIl8GXtbWg711O3srftcHhZ0dqnETqLaoIK0x17fUw9rFSlK/0NlsKe0Ahhyl5pXE2g==}

  loupe@3.1.3:
    resolution: {integrity: sha512-kkIp7XSkP78ZxJEsSxW3712C6teJVoeHHwgo9zJ380de7IYyJ2ISlxojcH2pC5OFLewESmnRi/+XCDIEEVyoug==}

  lru-cache@10.4.3:
    resolution: {integrity: sha512-JNAzZcXrCt42VGLuYz0zfAzDfAvJWW6AfYlDBQyDV5DClI2m5sAmK+OIO7s59XfsRsWHp02jAJrRadPRGTt6SQ==}

  magic-string-ast@0.9.1:
    resolution: {integrity: sha512-18dv2ZlSSgJ/jDWlZGKfnDJx56ilNlYq9F7NnwuWTErsmYmqJ2TWE4l1o2zlUHBYUGBy3tIhPCC1gxq8M5HkMA==}
    engines: {node: '>=20.18.0'}

  magic-string@0.30.17:
    resolution: {integrity: sha512-sNPKHvyjVf7gyjwS4xGTaW/mCnF8wnjtifKBEhxfZ7E/S8tQ0rssrwGNn6q8JH/ohItJfSQp9mBtQYuTlH5QnA==}

  mark.js@8.11.1:
    resolution: {integrity: sha512-1I+1qpDt4idfgLQG+BNWmrqku+7/2bi5nLf4YwF8y8zXvmfiTBY3PV3ZibfrjBueCByROpuBjLLFCajqkgYoLQ==}

  markdown-table@3.0.4:
    resolution: {integrity: sha512-wiYz4+JrLyb/DqW2hkFJxP7Vd7JuTDm77fvbM8VfEQdmSMqcImWeeRbHwZjBjIFki/VaMK2BhFi7oUUZeM5bqw==}

  markdown-title@1.0.2:
    resolution: {integrity: sha512-MqIQVVkz+uGEHi3TsHx/czcxxCbRIL7sv5K5DnYw/tI+apY54IbPefV/cmgxp6LoJSEx/TqcHdLs/298afG5QQ==}
    engines: {node: '>=6'}

  mdast-util-find-and-replace@3.0.2:
    resolution: {integrity: sha512-Tmd1Vg/m3Xz43afeNxDIhWRtFZgM2VLyaf4vSTYwudTyeuTneoL3qtWMA5jeLyz/O1vDJmmV4QuScFCA2tBPwg==}

  mdast-util-from-markdown@2.0.2:
    resolution: {integrity: sha512-uZhTV/8NBuw0WHkPTrCqDOl0zVe1BIng5ZtHoDk49ME1qqcjYmmLmOf0gELgcRMxN4w2iuIeVso5/6QymSrgmA==}

  mdast-util-frontmatter@2.0.1:
    resolution: {integrity: sha512-LRqI9+wdgC25P0URIJY9vwocIzCcksduHQ9OF2joxQoyTNVduwLAFUzjoopuRJbJAReaKrNQKAZKL3uCMugWJA==}

  mdast-util-gfm-autolink-literal@2.0.1:
    resolution: {integrity: sha512-5HVP2MKaP6L+G6YaxPNjuL0BPrq9orG3TsrZ9YXbA3vDw/ACI4MEsnoDpn6ZNm7GnZgtAcONJyPhOP8tNJQavQ==}

  mdast-util-gfm-footnote@2.1.0:
    resolution: {integrity: sha512-sqpDWlsHn7Ac9GNZQMeUzPQSMzR6Wv0WKRNvQRg0KqHh02fpTz69Qc1QSseNX29bhz1ROIyNyxExfawVKTm1GQ==}

  mdast-util-gfm-strikethrough@2.0.0:
    resolution: {integrity: sha512-mKKb915TF+OC5ptj5bJ7WFRPdYtuHv0yTRxK2tJvi+BDqbkiG7h7u/9SI89nRAYcmap2xHQL9D+QG/6wSrTtXg==}

  mdast-util-gfm-table@2.0.0:
    resolution: {integrity: sha512-78UEvebzz/rJIxLvE7ZtDd/vIQ0RHv+3Mh5DR96p7cS7HsBhYIICDBCu8csTNWNO6tBWfqXPWekRuj2FNOGOZg==}

  mdast-util-gfm-task-list-item@2.0.0:
    resolution: {integrity: sha512-IrtvNvjxC1o06taBAVJznEnkiHxLFTzgonUdy8hzFVeDun0uTjxxrRGVaNFqkU1wJR3RBPEfsxmU6jDWPofrTQ==}

  mdast-util-gfm@3.1.0:
    resolution: {integrity: sha512-0ulfdQOM3ysHhCJ1p06l0b0VKlhU0wuQs3thxZQagjcjPrlFRqY215uZGHHJan9GEAXd9MbfPjFJz+qMkVR6zQ==}

  mdast-util-phrasing@4.1.0:
    resolution: {integrity: sha512-TqICwyvJJpBwvGAMZjj4J2n0X8QWp21b9l0o7eXyVJ25YNWYbJDVIyD1bZXE6WtV6RmKJVYmQAKWa0zWOABz2w==}

  mdast-util-to-hast@13.2.0:
    resolution: {integrity: sha512-QGYKEuUsYT9ykKBCMOEDLsU5JRObWQusAolFMeko/tYPufNkRffBAQjIE+99jbA87xv6FgmjLtwjh9wBWajwAA==}

  mdast-util-to-markdown@2.1.2:
    resolution: {integrity: sha512-xj68wMTvGXVOKonmog6LwyJKrYXZPvlwabaryTjLh9LuvovB/KAH+kvi8Gjj+7rJjsFi23nkUxRQv1KqSroMqA==}

  mdast-util-to-string@4.0.0:
    resolution: {integrity: sha512-0H44vDimn51F0YwvxSJSm0eCDOJTRlmN0R1yBh4HLj9wiV1Dn0QoXGbvFAWj2hSItVTlCmBF1hqKlIyUBVFLPg==}

  merge2@1.4.1:
    resolution: {integrity: sha512-8q7VEgMJW4J8tcfVPy8g09NcQwZdbwFEqhe/WZkoIzjn/3TGDwtOCYtXGxA3O8tPzpczCCDgv+P2P5y00ZJOOg==}
    engines: {node: '>= 8'}

  micromark-core-commonmark@2.0.3:
    resolution: {integrity: sha512-RDBrHEMSxVFLg6xvnXmb1Ayr2WzLAWjeSATAoxwKYJV94TeNavgoIdA0a9ytzDSVzBy2YKFK+emCPOEibLeCrg==}

  micromark-extension-frontmatter@2.0.0:
    resolution: {integrity: sha512-C4AkuM3dA58cgZha7zVnuVxBhDsbttIMiytjgsM2XbHAB2faRVaHRle40558FBN+DJcrLNCoqG5mlrpdU4cRtg==}

  micromark-extension-gfm-autolink-literal@2.1.0:
    resolution: {integrity: sha512-oOg7knzhicgQ3t4QCjCWgTmfNhvQbDDnJeVu9v81r7NltNCVmhPy1fJRX27pISafdjL+SVc4d3l48Gb6pbRypw==}

  micromark-extension-gfm-footnote@2.1.0:
    resolution: {integrity: sha512-/yPhxI1ntnDNsiHtzLKYnE3vf9JZ6cAisqVDauhp4CEHxlb4uoOTxOCJ+9s51bIB8U1N1FJ1RXOKTIlD5B/gqw==}

  micromark-extension-gfm-strikethrough@2.1.0:
    resolution: {integrity: sha512-ADVjpOOkjz1hhkZLlBiYA9cR2Anf8F4HqZUO6e5eDcPQd0Txw5fxLzzxnEkSkfnD0wziSGiv7sYhk/ktvbf1uw==}

  micromark-extension-gfm-table@2.1.1:
    resolution: {integrity: sha512-t2OU/dXXioARrC6yWfJ4hqB7rct14e8f7m0cbI5hUmDyyIlwv5vEtooptH8INkbLzOatzKuVbQmAYcbWoyz6Dg==}

  micromark-extension-gfm-tagfilter@2.0.0:
    resolution: {integrity: sha512-xHlTOmuCSotIA8TW1mDIM6X2O1SiX5P9IuDtqGonFhEK0qgRI4yeC6vMxEV2dgyr2TiD+2PQ10o+cOhdVAcwfg==}

  micromark-extension-gfm-task-list-item@2.1.0:
    resolution: {integrity: sha512-qIBZhqxqI6fjLDYFTBIa4eivDMnP+OZqsNwmQ3xNLE4Cxwc+zfQEfbs6tzAo2Hjq+bh6q5F+Z8/cksrLFYWQQw==}

  micromark-extension-gfm@3.0.0:
    resolution: {integrity: sha512-vsKArQsicm7t0z2GugkCKtZehqUm31oeGBV/KVSorWSy8ZlNAv7ytjFhvaryUiCUJYqs+NoE6AFhpQvBTM6Q4w==}

  micromark-factory-destination@2.0.1:
    resolution: {integrity: sha512-Xe6rDdJlkmbFRExpTOmRj9N3MaWmbAgdpSrBQvCFqhezUn4AHqJHbaEnfbVYYiexVSs//tqOdY/DxhjdCiJnIA==}

  micromark-factory-label@2.0.1:
    resolution: {integrity: sha512-VFMekyQExqIW7xIChcXn4ok29YE3rnuyveW3wZQWWqF4Nv9Wk5rgJ99KzPvHjkmPXF93FXIbBp6YdW3t71/7Vg==}

  micromark-factory-space@2.0.1:
    resolution: {integrity: sha512-zRkxjtBxxLd2Sc0d+fbnEunsTj46SWXgXciZmHq0kDYGnck/ZSGj9/wULTV95uoeYiK5hRXP2mJ98Uo4cq/LQg==}

  micromark-factory-title@2.0.1:
    resolution: {integrity: sha512-5bZ+3CjhAd9eChYTHsjy6TGxpOFSKgKKJPJxr293jTbfry2KDoWkhBb6TcPVB4NmzaPhMs1Frm9AZH7OD4Cjzw==}

  micromark-factory-whitespace@2.0.1:
    resolution: {integrity: sha512-Ob0nuZ3PKt/n0hORHyvoD9uZhr+Za8sFoP+OnMcnWK5lngSzALgQYKMr9RJVOWLqQYuyn6ulqGWSXdwf6F80lQ==}

  micromark-util-character@2.1.1:
    resolution: {integrity: sha512-wv8tdUTJ3thSFFFJKtpYKOYiGP2+v96Hvk4Tu8KpCAsTMs6yi+nVmGh1syvSCsaxz45J6Jbw+9DD6g97+NV67Q==}

  micromark-util-chunked@2.0.1:
    resolution: {integrity: sha512-QUNFEOPELfmvv+4xiNg2sRYeS/P84pTW0TCgP5zc9FpXetHY0ab7SxKyAQCNCc1eK0459uoLI1y5oO5Vc1dbhA==}

  micromark-util-classify-character@2.0.1:
    resolution: {integrity: sha512-K0kHzM6afW/MbeWYWLjoHQv1sgg2Q9EccHEDzSkxiP/EaagNzCm7T/WMKZ3rjMbvIpvBiZgwR3dKMygtA4mG1Q==}

  micromark-util-combine-extensions@2.0.1:
    resolution: {integrity: sha512-OnAnH8Ujmy59JcyZw8JSbK9cGpdVY44NKgSM7E9Eh7DiLS2E9RNQf0dONaGDzEG9yjEl5hcqeIsj4hfRkLH/Bg==}

  micromark-util-decode-numeric-character-reference@2.0.2:
    resolution: {integrity: sha512-ccUbYk6CwVdkmCQMyr64dXz42EfHGkPQlBj5p7YVGzq8I7CtjXZJrubAYezf7Rp+bjPseiROqe7G6foFd+lEuw==}

  micromark-util-decode-string@2.0.1:
    resolution: {integrity: sha512-nDV/77Fj6eH1ynwscYTOsbK7rR//Uj0bZXBwJZRfaLEJ1iGBR6kIfNmlNqaqJf649EP0F3NWNdeJi03elllNUQ==}

  micromark-util-encode@2.0.1:
    resolution: {integrity: sha512-c3cVx2y4KqUnwopcO9b/SCdo2O67LwJJ/UyqGfbigahfegL9myoEFoDYZgkT7f36T0bLrM9hZTAaAyH+PCAXjw==}

  micromark-util-html-tag-name@2.0.1:
    resolution: {integrity: sha512-2cNEiYDhCWKI+Gs9T0Tiysk136SnR13hhO8yW6BGNyhOC4qYFnwF1nKfD3HFAIXA5c45RrIG1ub11GiXeYd1xA==}

  micromark-util-normalize-identifier@2.0.1:
    resolution: {integrity: sha512-sxPqmo70LyARJs0w2UclACPUUEqltCkJ6PhKdMIDuJ3gSf/Q+/GIe3WKl0Ijb/GyH9lOpUkRAO2wp0GVkLvS9Q==}

  micromark-util-resolve-all@2.0.1:
    resolution: {integrity: sha512-VdQyxFWFT2/FGJgwQnJYbe1jjQoNTS4RjglmSjTUlpUMa95Htx9NHeYW4rGDJzbjvCsl9eLjMQwGeElsqmzcHg==}

  micromark-util-sanitize-uri@2.0.1:
    resolution: {integrity: sha512-9N9IomZ/YuGGZZmQec1MbgxtlgougxTodVwDzzEouPKo3qFWvymFHWcnDi2vzV1ff6kas9ucW+o3yzJK9YB1AQ==}

  micromark-util-subtokenize@2.1.0:
    resolution: {integrity: sha512-XQLu552iSctvnEcgXw6+Sx75GflAPNED1qx7eBJ+wydBb2KCbRZe+NwvIEEMM83uml1+2WSXpBAcp9IUCgCYWA==}

  micromark-util-symbol@2.0.1:
    resolution: {integrity: sha512-vs5t8Apaud9N28kgCrRUdEed4UJ+wWNvicHLPxCa9ENlYuAY31M0ETy5y1vA33YoNPDFTghEbnh6efaE8h4x0Q==}

  micromark-util-types@2.0.2:
    resolution: {integrity: sha512-Yw0ECSpJoViF1qTU4DC6NwtC4aWGt1EkzaQB8KPPyCRR8z9TWeV0HbEFGTO+ZY1wB22zmxnJqhPyTpOVCpeHTA==}

  micromark@4.0.2:
    resolution: {integrity: sha512-zpe98Q6kvavpCr1NPVSCMebCKfD7CA2NqZ+rykeNhONIJBpc1tFKt9hucLGwha3jNTNI8lHpctWJWoimVF4PfA==}

  micromatch@4.0.8:
    resolution: {integrity: sha512-PXwfBhYu0hBCPw8Dn0E+WDYb7af3dSLVWKi3HGv84IdF4TyFoC0ysxFd0Goxw7nSv4T/PzEJQxsYsEiFCKo2BA==}
    engines: {node: '>=8.6'}

  millify@6.1.0:
    resolution: {integrity: sha512-H/E3J6t+DQs/F2YgfDhxUVZz/dF8JXPPKTLHL/yHCcLZLtCXJDUaqvhJXQwqOVBvbyNn4T0WjLpIHd7PAw7fBA==}
    hasBin: true

  min-indent@1.0.1:
    resolution: {integrity: sha512-I9jwMn07Sy/IwOj3zVkVik2JTvgpaykDZEigL6Rx6N9LbMywwUSMtxET+7lVoDLLd3O3IXwJwvuuns8UB/HeAg==}
    engines: {node: '>=4'}

  minimatch@10.0.1:
    resolution: {integrity: sha512-ethXTt3SGGR+95gudmqJ1eNhRO7eGEGIgYA9vnPatK4/etz2MEVDno5GMCibdMTuBMyElzIlgxMna3K94XDIDQ==}
    engines: {node: 20 || >=22}

  minimatch@3.1.2:
    resolution: {integrity: sha512-J7p63hRiAjw1NDEww1W7i37+ByIrOWO5XQQAzZ3VOcL0PNybwpfmV/N05zFAzwQ9USyEcX6t3UO+K5aqBQOIHw==}

  minimatch@9.0.5:
    resolution: {integrity: sha512-G6T0ZX48xgozx7587koeX9Ys2NYy6Gmv//P89sEte9V9whIapMNF4idKxnW2QtCcLiTWlb/wfCabAtAFWhhBow==}
    engines: {node: '>=16 || 14 >=14.17'}

  minipass@7.1.2:
    resolution: {integrity: sha512-qOOzS1cBTWYF4BH8fVePDBOO9iptMnGUEZwNc/cMWnTV2nVLZ7VoNWEPHkYczZA0pdoA7dl6e7FL659nX9S2aw==}
    engines: {node: '>=16 || 14 >=14.17'}

  minisearch@7.1.2:
    resolution: {integrity: sha512-R1Pd9eF+MD5JYDDSPAp/q1ougKglm14uEkPMvQ/05RGmx6G9wvmLTrTI/Q5iPNJLYqNdsDQ7qTGIcNWR+FrHmA==}

  mitt@3.0.1:
    resolution: {integrity: sha512-vKivATfr97l2/QBCYAkXYDbrIWPM2IIKEl7YPhjCvKlG3kE2gm+uBo6nEXK3M5/Ffh/FLpKExzOQ3JJoJGFKBw==}

  mlly@1.7.4:
    resolution: {integrity: sha512-qmdSIPC4bDJXgZTCR7XosJiNKySV7O215tsPtDN9iEO/7q/76b/ijtgRu/+epFXSJhijtTCCGp3DWS549P3xKw==}

  mri@1.2.0:
    resolution: {integrity: sha512-tzzskb3bG8LvYGFF/mDTpq3jpI6Q9wc3LEmBaghu+DdCssd1FakN7Bc0hVNmEyGq1bq3RgfkCb3cmQLpNPOroA==}
    engines: {node: '>=4'}

  ms@2.1.3:
    resolution: {integrity: sha512-6FlzubTLZG3J2a/NVCAleEhjzq5oxgHyaCU9yYXvcLsvoVaHJq/s5xXI6/XXP6tz7R9xAOtHnSO/tXtF3WRTlA==}

  mz@2.7.0:
    resolution: {integrity: sha512-z81GNO7nnYMEhrGh9LeymoE4+Yr0Wn5McHIZMK5cfQCl+NDX08sCZgUc9/6MHni9IWuFLm1Z3HTCXu2z9fN62Q==}

  nanoid@3.3.11:
    resolution: {integrity: sha512-N8SpfPUnUp1bK+PMYW8qSWdl9U+wwNWI4QKxOYDy9JAro3WMX7p2OeVRF9v+347pnakNevPmiHhNmZ2HbFA76w==}
    engines: {node: ^10 || ^12 || ^13.7 || ^14 || >=15.0.1}
    hasBin: true

  natural-compare@1.4.0:
    resolution: {integrity: sha512-OWND8ei3VtNC9h7V60qff3SVobHr996CTwgxubgyQYEpg290h9J0buyECNNJexkFm5sOajh5G116RYA1c8ZMSw==}

  natural-orderby@5.0.0:
    resolution: {integrity: sha512-kKHJhxwpR/Okycz4HhQKKlhWe4ASEfPgkSWNmKFHd7+ezuQlxkA5cM3+XkBPvm1gmHen3w53qsYAv+8GwRrBlg==}
    engines: {node: '>=18'}

  node-fetch-native@1.6.6:
    resolution: {integrity: sha512-8Mc2HhqPdlIfedsuZoc3yioPuzp6b+L5jRCRY1QzuWZh2EGJVQrGppC6V6cF0bLdbW0+O2YpqCA25aF/1lvipQ==}

  node-releases@2.0.19:
    resolution: {integrity: sha512-xxOWJsBKtzAq7DY0J+DTzuz58K8e7sJbdgwkbMWQe8UYB6ekmsQ45q0M/tJDsGaZmbC+l7n57UV8Hl5tHxO9uw==}

  normalize-package-data@6.0.2:
    resolution: {integrity: sha512-V6gygoYb/5EmNI+MEGrWkC+e6+Rr7mTmfHrxDbLzxQogBkgzo76rkok0Am6thgSF7Mv2nLOajAJj5vDJZEFn7g==}
    engines: {node: ^16.14.0 || >=18.0.0}

  nth-check@2.1.1:
    resolution: {integrity: sha512-lqjrjmaOoAnWfMmBPL+XNnynZh2+swxiX3WUE0s4yEHI6m+AwrK2UZOimIRl3X/4QctVqS8AiZjFqyOGrMXb/w==}

  nypm@0.6.0:
    resolution: {integrity: sha512-mn8wBFV9G9+UFHIrq+pZ2r2zL4aPau/by3kJb3cM7+5tQHMt6HGQB8FDIeKFYp8o0D2pnH6nVsO88N4AmUxIWg==}
    engines: {node: ^14.16.0 || >=16.10.0}
    hasBin: true

  object-assign@4.1.1:
    resolution: {integrity: sha512-rJgTQnkUnH1sFw8yT6VSU3zD3sWmu6sZhIseY8VX+GRu3P6F7Fu+JNDoXfklElbLJSnc3FUQHVe4cU5hj+BcUg==}
    engines: {node: '>=0.10.0'}

  ohash@2.0.11:
    resolution: {integrity: sha512-RdR9FQrFwNBNXAr4GixM8YaRZRJ5PUWbKYbE5eOsrwAjJW0q2REGcf79oYPsLyskQCZG1PLN+S/K1V00joZAoQ==}

  oniguruma-to-es@3.1.1:
    resolution: {integrity: sha512-bUH8SDvPkH3ho3dvwJwfonjlQ4R80vjyvrU8YpxuROddv55vAEJrTuCuCVUhhsHbtlD9tGGbaNApGQckXhS8iQ==}

  optionator@0.9.4:
    resolution: {integrity: sha512-6IpQ7mKUxRcZNLIObR0hz7lxsapSSIYNZJwXPGeF0mTVqGKFIXj1DQcMoT22S3ROcLyY/rz0PWaWZ9ayWmad9g==}
    engines: {node: '>= 0.8.0'}

  oxc-parser@0.64.0:
    resolution: {integrity: sha512-T5/h7Iv3kwUwTaOwOLz2yTwz2LsUfdu5IXTmZuMEDYL2Bp/dxGdxQZHaz8lc4bUBU9Swnb+caioKk4FLBT7prg==}
    engines: {node: '>=14.0.0'}

  oxc-resolver@5.2.0:
    resolution: {integrity: sha512-ce0rdG5Y0s1jhcvh2Zc6sD+fTw/WA4pUKWrPmjbniZjC/m6pPob2I2Pkz8T0YzdWsbAC98E00Bc7KNB1B6Tolg==}

  oxc-transform@0.64.0:
    resolution: {integrity: sha512-b4fN/7l+/frPZ7/Z3XYcjvgFXfctYiOKNP0cYFDUOZR4P1NbrpfYlLVAXiCAE66kLo7um1TS/JFCSl1JbUsb9g==}
    engines: {node: '>=14.0.0'}

  p-limit@3.1.0:
    resolution: {integrity: sha512-TYOanM3wGwNGsZN2cVTYPArw454xnXj5qmWF1bEoAc4+cU/ol7GVh7odevjp1FNHduHc3KZMcFduxU5Xc6uJRQ==}
    engines: {node: '>=10'}

  p-locate@5.0.0:
    resolution: {integrity: sha512-LaNjtRWUBY++zB5nE/NwcaoMylSPk+S+ZHNB1TzdbMJMny6dynpAGt7X/tl/QYq3TIeE6nxHppbo2LGymrG5Pw==}
    engines: {node: '>=10'}

  package-json-from-dist@1.0.1:
    resolution: {integrity: sha512-UEZIS3/by4OC8vL3P2dTXRETpebLI2NiI5vIrjaD/5UtrkFX/tNbwjTSRAGC/+7CAo2pIcBaRgWmcBBHcsaCIw==}

  package-manager-detector@0.2.11:
    resolution: {integrity: sha512-BEnLolu+yuz22S56CU1SUKq3XC3PkwD5wv4ikR4MfGvnRVcmzXR9DwSlW2fEamyTPyXHomBJRzgapeuBvRNzJQ==}

  package-manager-detector@1.2.0:
    resolution: {integrity: sha512-PutJepsOtsqVfUsxCzgTTpyXmiAgvKptIgY4th5eq5UXXFhj5PxfQ9hnGkypMeovpAvVshFRItoFHYO18TCOqA==}

  parent-module@1.0.1:
    resolution: {integrity: sha512-GQ2EWRpQV8/o+Aw8YqtfZZPfNRWZYkbidE9k5rpl/hC3vtHHBfGm2Ifi6qWV+coDGkrUKZAxE3Lot5kcsRlh+g==}
    engines: {node: '>=6'}

  parse-imports@2.2.1:
    resolution: {integrity: sha512-OL/zLggRp8mFhKL0rNORUTR4yBYujK/uU+xZL+/0Rgm2QE4nLO9v8PzEweSJEbMGKmDRjJE4R3IMJlL2di4JeQ==}
    engines: {node: '>= 18'}

  parse-json@8.3.0:
    resolution: {integrity: sha512-ybiGyvspI+fAoRQbIPRddCcSTV9/LsJbf0e/S85VLowVGzRmokfneg2kwVW/KU5rOXrPSbF1qAKPMgNTqqROQQ==}
    engines: {node: '>=18'}

  path-exists@4.0.0:
    resolution: {integrity: sha512-ak9Qy5Q7jYb2Wwcey5Fpvg2KoAc/ZIhLSLOSBmRmygPsGwkVVt0fZa0qrtMz+m6tJTAHfZQ8FnmB4MG4LWy7/w==}
    engines: {node: '>=8'}

  path-key@3.1.1:
    resolution: {integrity: sha512-ojmeN0qd+y0jszEtoY48r0Peq5dwMEkIlCOu6Q5f41lfkswXuKtYrhgoTpLnyIcHm24Uhqx+5Tqm2InSwLhE6Q==}
    engines: {node: '>=8'}

  path-parse@1.0.7:
    resolution: {integrity: sha512-LDJzPVEEEPR+y48z93A0Ed0yXb8pAByGWo/k5YYdYgpY2/2EsOsksJrq7lOHxryrVOn1ejG6oAp8ahvOIQD8sw==}

  path-scurry@1.11.1:
    resolution: {integrity: sha512-Xa4Nw17FS9ApQFJ9umLiJS4orGjm7ZzwUrwamcGQuHSzDyth9boKDaycYdDcZDuqYATXw4HFXgaqWTctW/v1HA==}
    engines: {node: '>=16 || 14 >=14.18'}

  pathe@2.0.3:
    resolution: {integrity: sha512-WUjGcAqP1gQacoQe+OBJsFA7Ld4DyXuUIjZ5cc75cLHvJ7dtNsTugphxIADwspS+AraAUePCKrSVtPLFj/F88w==}

  pathval@2.0.0:
    resolution: {integrity: sha512-vE7JKRyES09KiunauX7nd2Q9/L7lhok4smP9RZTDeD4MVs72Dp2qNFVz39Nz5a0FVEW0BJR6C0DYrq6unoziZA==}
    engines: {node: '>= 14.16'}

  perfect-debounce@1.0.0:
    resolution: {integrity: sha512-xCy9V055GLEqoFaHoC1SoLIaLmWctgCUaBaWxDZ7/Zx4CTyX7cJQLJOok/orfjZAh9kEYpjJa4d0KcJmCbctZA==}

  picocolors@1.1.1:
    resolution: {integrity: sha512-xceH2snhtb5M9liqDsmEw56le376mTZkEX/jEb/RxNFyegNul7eNslCXP9FDj/Lcu0X8KEyMceP2ntpaHrDEVA==}

  picomatch@2.3.1:
    resolution: {integrity: sha512-JU3teHTNjmE2VCGFzuY8EXzCDVwEqB2a8fsIvwaStHhAWJEeVd1o1QD80CU6+ZdEXXSLbSsuLwJjkCBWqRQUVA==}
    engines: {node: '>=8.6'}

  picomatch@4.0.2:
    resolution: {integrity: sha512-M7BAV6Rlcy5u+m6oPhAPFgJTzAioX/6B0DxyvDlo9l8+T3nLKbrczg2WLUyzd45L8RqfUMyGPzekbMvX2Ldkwg==}
    engines: {node: '>=12'}

  pirates@4.0.7:
    resolution: {integrity: sha512-TfySrs/5nm8fQJDcBDuUng3VOUKsd7S+zqvbOTiGXHfxX4wK31ard+hoNuvkicM/2YFzlpDgABOevKSsB4G/FA==}
    engines: {node: '>= 6'}

  pkg-types@1.3.1:
    resolution: {integrity: sha512-/Jm5M4RvtBFVkKWRu2BLUTNP8/M2a+UwuAX+ae4770q1qVGtfjG+WTCupoZixokjmHiry8uI+dlY8KXYV5HVVQ==}

  pkg-types@2.1.0:
    resolution: {integrity: sha512-wmJwA+8ihJixSoHKxZJRBQG1oY8Yr9pGLzRmSsNms0iNWyHHAlZCa7mmKiFR10YPZuz/2k169JiS/inOjBCZ2A==}

  pluralize@8.0.0:
    resolution: {integrity: sha512-Nc3IT5yHzflTfbjgqWcCPpo7DaKy4FnpB0l/zCAW0Tc7jxAiuqSxHasntB3D7887LSrA93kDJ9IXovxJYxyLCA==}
    engines: {node: '>=4'}

  pnpm-workspace-yaml@0.3.1:
    resolution: {integrity: sha512-3nW5RLmREmZ8Pm8MbPsO2RM+99RRjYd25ynj3NV0cFsN7CcEl4sDFzgoFmSyduFwxFQ2Qbu3y2UdCh6HlyUOeA==}

  postcss-load-config@6.0.1:
    resolution: {integrity: sha512-oPtTM4oerL+UXmx+93ytZVN82RrlY/wPUV8IeDxFrzIjXOLF1pN+EmKPLbubvKHT2HC20xXsCAH2Z+CKV6Oz/g==}
    engines: {node: '>= 18'}
    peerDependencies:
      jiti: '>=1.21.0'
      postcss: '>=8.0.9'
      tsx: ^4.8.1
      yaml: ^2.4.2
    peerDependenciesMeta:
      jiti:
        optional: true
      postcss:
        optional: true
      tsx:
        optional: true
      yaml:
        optional: true

  postcss-selector-parser@6.1.2:
    resolution: {integrity: sha512-Q8qQfPiZ+THO/3ZrOrO0cJJKfpYCagtMUkXbnEfmgUjwXg6z/WBeOyS9APBBPCTSiDV+s4SwQGu8yFsiMRIudg==}
    engines: {node: '>=4'}

  postcss@8.5.3:
    resolution: {integrity: sha512-dle9A3yYxlBSrt8Fu+IpjGT8SY8hN0mlaA6GY8t0P5PjIOZemULz/E2Bnm/2dcUOena75OTNkHI76uZBNUUq3A==}
    engines: {node: ^10 || ^12 || >=14}

  preact@10.26.5:
    resolution: {integrity: sha512-fmpDkgfGU6JYux9teDWLhj9mKN55tyepwYbxHgQuIxbWQzgFg5vk7Mrrtfx7xRxq798ynkY4DDDxZr235Kk+4w==}

  prelude-ls@1.2.1:
    resolution: {integrity: sha512-vkcDPrRZo1QZLbn5RLGPpg/WmIQ65qoWWhcGKf/b5eplkkarX0m9z8ppCat4mlOqUsWpyNuYgO3VRyrYHSzX5g==}
    engines: {node: '>= 0.8.0'}

  prettier-linter-helpers@1.0.0:
    resolution: {integrity: sha512-GbK2cP9nraSSUF9N2XwUwqfzlAFlMNYYl+ShE/V+H8a9uNl/oUqB1w2EL54Jh0OlyRSd8RfWYJ3coVS4TROP2w==}
    engines: {node: '>=6.0.0'}

  prettier@3.5.3:
    resolution: {integrity: sha512-QQtaxnoDJeAkDvDKWCLiwIXkTgRhwYDEQCghU9Z6q03iyek/rxRh/2lC3HB7P8sWT2xC/y5JDctPLBIGzHKbhw==}
    engines: {node: '>=14'}
    hasBin: true

  property-information@7.0.0:
    resolution: {integrity: sha512-7D/qOz/+Y4X/rzSB6jKxKUsQnphO046ei8qxG59mtM3RG3DHgTK81HrxrmoDVINJb8NKT5ZsRbwHvQ6B68Iyhg==}

  publint@0.3.12:
    resolution: {integrity: sha512-1w3MMtL9iotBjm1mmXtG3Nk06wnq9UhGNRpQ2j6n1Zq7YAD6gnxMMZMIxlRPAydVjVbjSm+n0lhwqsD1m4LD5w==}
    engines: {node: '>=18'}
    hasBin: true

  punycode@2.3.1:
    resolution: {integrity: sha512-vYt7UD1U9Wg6138shLtLOvdAu+8DsC/ilFtEVHcH+wydcSpNE20AfSOduf6MkRFahL5FY7X1oU7nKVZFtfq8Fg==}
    engines: {node: '>=6'}

  quansync@0.2.10:
    resolution: {integrity: sha512-t41VRkMYbkHyCYmOvx/6URnN80H7k4X0lLdBMGsz+maAwrJQYB1djpV6vHrQIBE0WBSGqhtEHrK9U3DWWH8v7A==}

  queue-microtask@1.2.3:
    resolution: {integrity: sha512-NuaNSa6flKT5JaSYQzJok04JzTL1CA6aGhv5rfLW3PgqA+M2ChpZQnAC8h8i4ZFkBS8X5RqkDBHA7r4hej3K9A==}

  rc9@2.1.2:
    resolution: {integrity: sha512-btXCnMmRIBINM2LDZoEmOogIZU7Qe7zn4BpomSKZ/ykbLObuBdvG+mFq11DL6fjH1DRwHhrlgtYWG96bJiC7Cg==}

  read-package-up@11.0.0:
    resolution: {integrity: sha512-MbgfoNPANMdb4oRBNg5eqLbB2t2r+o5Ua1pNt8BqGp4I0FJZhuVSOj3PaBPni4azWuSzEdNn2evevzVmEk1ohQ==}
    engines: {node: '>=18'}

  read-pkg@9.0.1:
    resolution: {integrity: sha512-9viLL4/n1BJUCT1NXVTdS1jtm80yDEgR5T4yCelII49Mbj0v1rZdKqj7zCiYdbB0CuCgdrvHcNogAKTFPBocFA==}
    engines: {node: '>=18'}

  readdirp@4.1.2:
    resolution: {integrity: sha512-GDhwkLfywWL2s6vEjyhri+eXmfH6j1L7JE27WhqLeYzoh/A3DBaYGEj2H/HFZCn/kMfim73FXxEJTw06WtxQwg==}
    engines: {node: '>= 14.18.0'}

  refa@0.12.1:
    resolution: {integrity: sha512-J8rn6v4DBb2nnFqkqwy6/NnTYMcgLA+sLr0iIO41qpv0n+ngb7ksag2tMRl0inb1bbO/esUwzW1vbJi7K0sI0g==}
    engines: {node: ^12.0.0 || ^14.0.0 || >=16.0.0}

  regex-recursion@6.0.2:
    resolution: {integrity: sha512-0YCaSCq2VRIebiaUviZNs0cBz1kg5kVS2UKUfNIx8YVs1cN3AV7NTctO5FOKBA+UT2BPJIWZauYHPqJODG50cg==}

  regex-utilities@2.3.0:
    resolution: {integrity: sha512-8VhliFJAWRaUiVvREIiW2NXXTmHs4vMNnSzuJVhscgmGav3g9VDxLrQndI3dZZVVdp0ZO/5v0xmX516/7M9cng==}

  regex@6.0.1:
    resolution: {integrity: sha512-uorlqlzAKjKQZ5P+kTJr3eeJGSVroLKoHmquUj4zHWuR+hEyNqlXsSKlYYF5F4NI6nl7tWCs0apKJ0lmfsXAPA==}

  regexp-ast-analysis@0.7.1:
    resolution: {integrity: sha512-sZuz1dYW/ZsfG17WSAG7eS85r5a0dDsvg+7BiiYR5o6lKCAtUrEwdmRmaGF6rwVj3LcmAeYkOWKEPlbPzN3Y3A==}
    engines: {node: ^12.0.0 || ^14.0.0 || >=16.0.0}

  regexp-tree@0.1.27:
    resolution: {integrity: sha512-iETxpjK6YoRWJG5o6hXLwvjYAoW+FEZn9os0PD/b6AP6xQwsa/Y7lCVgIixBbUPMfhu+i2LtdeAqVTgGlQarfA==}
    hasBin: true

  regjsparser@0.12.0:
    resolution: {integrity: sha512-cnE+y8bz4NhMjISKbgeVJtqNbtf5QpjZP+Bslo+UqkIt9QPnX9q095eiRRASJG1/tz6dlNr6Z5NsBiWYokp6EQ==}
    hasBin: true

  remark-frontmatter@5.0.0:
    resolution: {integrity: sha512-XTFYvNASMe5iPN0719nPrdItC9aU0ssC4v14mH1BCi1u0n1gAocqcujWUrByftZTbLhRtiKRyjYTSIOcr69UVQ==}

  remark-parse@11.0.0:
    resolution: {integrity: sha512-FCxlKLNGknS5ba/1lmpYijMUzX2esxW5xQqjWxw2eHFfS2MSdaHVINFmhjo+qN1WhZhNimq0dZATN9pH0IDrpA==}

  remark-stringify@11.0.0:
    resolution: {integrity: sha512-1OSmLd3awB/t8qdoEOMazZkNsfVTeY4fTsgzcQFdXNq8ToTN4ZGwrMnlda4K6smTFKD+GRV6O48i6Z4iKgPPpw==}

  remark@15.0.1:
    resolution: {integrity: sha512-Eht5w30ruCXgFmxVUSlNWQ9iiimq07URKeFS3hNc8cUWy1llX4KDWfyEDZRycMc+znsN9Ux5/tJ/BFdgdOwA3A==}

  require-directory@2.1.1:
    resolution: {integrity: sha512-fGxEI7+wsG9xrvdjsrlmL22OMTTiHRwAMroiEeMgq8gzoLC/PQr7RsRDSTLUg/bZAZtF+TVIkHc6/4RIKrui+Q==}
    engines: {node: '>=0.10.0'}

  resolve-from@4.0.0:
    resolution: {integrity: sha512-pb/MYmXstAkysRFx8piNI1tGFNQIFA3vkE3Gq4EuA1dF6gHp/+vgZqsCGJapvy8N3Q+4o7FwvquPJcnZ7RYy4g==}
    engines: {node: '>=4'}

  resolve-from@5.0.0:
    resolution: {integrity: sha512-qYg9KP24dD5qka9J47d0aVky0N+b4fTU89LN9iDnjB5waksiC49rvMB0PrUJQGoTmH50XPiqOvAjDfaijGxYZw==}
    engines: {node: '>=8'}

  resolve-pkg-maps@1.0.0:
    resolution: {integrity: sha512-seS2Tj26TBVOC2NIc2rOe2y2ZO7efxITtLZcGSOnHHNOQ7CkiUBfw0Iw2ck6xkIhPwLhKNLS8BO+hEpngQlqzw==}

  resolve@1.22.10:
    resolution: {integrity: sha512-NPRy+/ncIMeDlTAsuqwKIiferiawhefFJtkNSW0qZJEqMEb+qBt/77B/jGeeek+F0uOeN05CDa6HXbbIgtVX4w==}
    engines: {node: '>= 0.4'}
    hasBin: true

  reusify@1.1.0:
    resolution: {integrity: sha512-g6QUff04oZpHs0eG5p83rFLhHeV00ug/Yf9nZM6fLeUrPguBTkTQOdpAWWspMh55TZfVQDPaN3NQJfbVRAxdIw==}
    engines: {iojs: '>=1.0.0', node: '>=0.10.0'}

  rfdc@1.4.1:
    resolution: {integrity: sha512-q1b3N5QkRUWUl7iyylaaj3kOpIT0N2i9MqIEQXP73GVsN9cw3fdx8X63cEmWhJGi2PPCF23Ijp7ktmd39rawIA==}

<<<<<<< HEAD
  rolldown-plugin-dts@0.6.0:
    resolution: {integrity: sha512-c9DsZicZ3tdFHJl3gJUrNF9BZT2CtSuVMhYkPIhvBfaYDTZQdBd8KLvD9jU5WWzsrL3cfy0BgqQ0QwE8uojOCw==}
=======
  rolldown-plugin-dts@0.7.8:
    resolution: {integrity: sha512-GVh9lUxfxpZ+rFCb10qq6S2yVeWjGW71EO501DNjfa86uSaMwD9M6B59y2aUSluO/UsSMboGqfpwSJbnMoxhnA==}
>>>>>>> d6649d5a
    engines: {node: '>=20.18.0'}
    peerDependencies:
      rolldown: ^1.0.0-beta.7
      typescript: ^5.0.0
    peerDependenciesMeta:
      typescript:
        optional: true

  rolldown@1.0.0-beta.7:
    resolution: {integrity: sha512-IUa/9lZVqgFilYggiY7jxUbmvU4Q8wVvVqsru+AeMldBccBEhTYZ6/XP6cWsznb8Fv49zfYGaeEpJ5WeVdo6Mg==}
    hasBin: true
    peerDependencies:
      '@oxc-project/runtime': 0.61.2
    peerDependenciesMeta:
      '@oxc-project/runtime':
        optional: true

  rollup@4.40.0:
    resolution: {integrity: sha512-Noe455xmA96nnqH5piFtLobsGbCij7Tu+tb3c1vYjNbTkfzGqXqQXG3wJaYXkRZuQ0vEYN4bhwg7QnIrqB5B+w==}
    engines: {node: '>=18.0.0', npm: '>=8.0.0'}
    hasBin: true

  run-parallel@1.2.0:
    resolution: {integrity: sha512-5l4VyZR86LZ/lDxZTR6jqL8AFE2S0IFLMP26AbjsLVADxHdhB/c0GUsH+y39UfCi3dzz8OlQuPmnaJOMoDHQBA==}

  sade@1.8.1:
    resolution: {integrity: sha512-xal3CZX1Xlo/k4ApwCFrHVACi9fBqJ7V+mwhBsuf/1IOKbBy098Fex+Wa/5QMubw09pSZ/u8EY8PWgevJsXp1A==}
    engines: {node: '>=6'}

  scslre@0.3.0:
    resolution: {integrity: sha512-3A6sD0WYP7+QrjbfNA2FN3FsOaGGFoekCVgTyypy53gPxhbkCIjtO6YWgdrfM+n/8sI8JeXZOIxsHjMTNxQ4nQ==}
    engines: {node: ^14.0.0 || >=16.0.0}

  search-insights@2.17.3:
    resolution: {integrity: sha512-RQPdCYTa8A68uM2jwxoY842xDhvx3E5LFL1LxvxCNMev4o5mLuokczhzjAgGwUZBAmOKZknArSxLKmXtIi2AxQ==}

  section-matter@1.0.0:
    resolution: {integrity: sha512-vfD3pmTzGpufjScBh50YHKzEu2lxBWhVEHsNGoEXmCmn2hKGfeNLYMzCJpe8cD7gqX7TJluOVpBkAequ6dgMmA==}
    engines: {node: '>=4'}

  semver@7.7.1:
    resolution: {integrity: sha512-hlq8tAfn0m/61p4BVRcPzIGr6LKiMwo4VM6dGi6pt4qcRkmNzTcWq6eCEjEh+qXjkMDvPlOFFSGwQjoEa6gyMA==}
    engines: {node: '>=10'}
    hasBin: true

  shebang-command@2.0.0:
    resolution: {integrity: sha512-kHxr2zZpYtdmrN1qDjrrX/Z1rR1kG8Dx+gkpK1G4eXmvXswmcE1hTWBWYUzlraYw1/yZp6YuDY77YtvbN0dmDA==}
    engines: {node: '>=8'}

  shebang-regex@3.0.0:
    resolution: {integrity: sha512-7++dFhtcx3353uBaq8DDR4NuxBetBzC7ZQOhmTQInHEd6bSrXdiEyzCvG07Z44UYdLShWUyXt5M/yhz8ekcb1A==}
    engines: {node: '>=8'}

  shiki@2.5.0:
    resolution: {integrity: sha512-mI//trrsaiCIPsja5CNfsyNOqgAZUb6VpJA+340toL42UpzQlXpwRV9nch69X6gaUxrr9kaOOa6e3y3uAkGFxQ==}

  siginfo@2.0.0:
    resolution: {integrity: sha512-ybx0WO1/8bSBLEWXZvEd7gMW3Sn3JFlW3TvX1nREbDLRNQNaeNN8WK0meBwPdAaOI7TtRRRJn/Es1zhrrCHu7g==}

  signal-exit@4.1.0:
    resolution: {integrity: sha512-bzyZ1e88w9O1iNJbKnOlvYTrWPDl46O1bG0D3XInv+9tkPrxrN8jUUTiFlDkkmKWgn1M6CfIA13SuGqOa9Korw==}
    engines: {node: '>=14'}

  slashes@3.0.12:
    resolution: {integrity: sha512-Q9VME8WyGkc7pJf6QEkj3wE+2CnvZMI+XJhwdTPR8Z/kWQRXi7boAWLDibRPyHRTUTPx5FaU7MsyrjI3yLB4HA==}

  source-map-js@1.2.1:
    resolution: {integrity: sha512-UXWMKhLOwVKb728IUtQPXxfYU+usdybtUrK/8uGE8CQMvrhOpwvzDBwj0QhSL7MQc7vIsISBG8VQ8+IDQxpfQA==}
    engines: {node: '>=0.10.0'}

  source-map@0.8.0-beta.0:
    resolution: {integrity: sha512-2ymg6oRBpebeZi9UUNsgQ89bhx01TcTkmNTGnNO88imTmbSgy4nfujrgVEFKWpMTEGA11EDkTt7mqObTPdigIA==}
    engines: {node: '>= 8'}

  space-separated-tokens@2.0.2:
    resolution: {integrity: sha512-PEGlAwrG8yXGXRjW32fGbg66JAlOAwbObuqVoJpv/mRgoWDQfgH1wDPvtzWyUSNAXBGSk8h755YDbbcEy3SH2Q==}

  spdx-correct@3.2.0:
    resolution: {integrity: sha512-kN9dJbvnySHULIluDHy32WHRUu3Og7B9sbY7tsFLctQkIqnMh3hErYgdMjTYuqmcXX+lK5T1lnUt3G7zNswmZA==}

  spdx-exceptions@2.5.0:
    resolution: {integrity: sha512-PiU42r+xO4UbUS1buo3LPJkjlO7430Xn5SVAhdpzzsPHsjbYVflnnFdATgabnLude+Cqu25p6N+g2lw/PFsa4w==}

  spdx-expression-parse@3.0.1:
    resolution: {integrity: sha512-cbqHunsQWnJNE6KhVSMsMeH5H/L9EpymbzqTQ3uLwNCLZ1Q481oWaofqH7nO6V07xlXwY6PhQdQ2IedWx/ZK4Q==}

  spdx-expression-parse@4.0.0:
    resolution: {integrity: sha512-Clya5JIij/7C6bRR22+tnGXbc4VKlibKSVj2iHvVeX5iMW7s1SIQlqu699JkODJJIhh/pUu8L0/VLh8xflD+LQ==}

  spdx-license-ids@3.0.21:
    resolution: {integrity: sha512-Bvg/8F5XephndSK3JffaRqdT+gyhfqIPwDHpX80tJrF8QQRYMo8sNMeaZ2Dp5+jhwKnUmIOyFFQfHRkjJm5nXg==}

  speakingurl@14.0.1:
    resolution: {integrity: sha512-1POYv7uv2gXoyGFpBCmpDVSNV74IfsWlDW216UPjbWufNf+bSU6GdbDsxdcxtfwb4xlI3yxzOTKClUosxARYrQ==}
    engines: {node: '>=0.10.0'}

  sprintf-js@1.0.3:
    resolution: {integrity: sha512-D9cPgkvLlV3t3IzL0D0YLvGA9Ahk4PcvVwUbN0dSGr1aP0Nrt4AEnTUbuGvquEC0mA64Gqt1fzirlRs5ibXx8g==}

  stable-hash@0.0.5:
    resolution: {integrity: sha512-+L3ccpzibovGXFK+Ap/f8LOS0ahMrHTf3xu7mMLSpEGU0EO9ucaysSylKo9eRDFNhWve/y275iPmIZ4z39a9iA==}

  stackback@0.0.2:
    resolution: {integrity: sha512-1XMJE5fQo1jGH6Y/7ebnwPOBEkIEnT4QF32d5R1+VXdXveM0IBMJt8zfaxX1P3QhVwrYe+576+jkANtSS2mBbw==}

  std-env@3.9.0:
    resolution: {integrity: sha512-UGvjygr6F6tpH7o2qyqR6QYpwraIjKSdtzyBdyytFOHmPZY917kwdwLG0RbOjWOnKmnm3PeHjaoLLMie7kPLQw==}

  string-width@4.2.3:
    resolution: {integrity: sha512-wKyQRQpjJ0sIp62ErSZdGsjMJWsap5oRNihHhu6G7JVO/9jIB6UyevL+tXuOqrng8j/cxKTWyWUwvSTriiZz/g==}
    engines: {node: '>=8'}

  string-width@5.1.2:
    resolution: {integrity: sha512-HnLOCR3vjcY8beoNLtcjZ5/nxn2afmME6lhrDrebokqMap+XbeW8n9TXpPDOqdGK5qcI3oT0GKTW6wC7EMiVqA==}
    engines: {node: '>=12'}

  stringify-entities@4.0.4:
    resolution: {integrity: sha512-IwfBptatlO+QCJUo19AqvrPNqlVMpW9YEL2LIVY+Rpv2qsjCGxaDLNRgeGsQWJhfItebuJhsGSLjaBbNSQ+ieg==}

  strip-ansi@6.0.1:
    resolution: {integrity: sha512-Y38VPSHcqkFrCpFnQ9vuSXmquuv5oXOKpGeT6aGrr3o3Gc9AlVa6JBfUSOCnbxGGZF+/0ooI7KrPuUSztUdU5A==}
    engines: {node: '>=8'}

  strip-ansi@7.1.0:
    resolution: {integrity: sha512-iq6eVVI64nQQTRYq2KtEg2d2uU7LElhTJwsH4YzIHZshxlgZms/wIc4VoDQTlG/IvVIrBKG06CrZnp0qv7hkcQ==}
    engines: {node: '>=12'}

  strip-bom-string@1.0.0:
    resolution: {integrity: sha512-uCC2VHvQRYu+lMh4My/sFNmF2klFymLX1wHJeXnbEJERpV/ZsVuonzerjfrGpIGF7LBVa1O7i9kjiWvJiFck8g==}
    engines: {node: '>=0.10.0'}

  strip-indent@4.0.0:
    resolution: {integrity: sha512-mnVSV2l+Zv6BLpSD/8V87CW/y9EmmbYzGCIavsnsI6/nwn26DwffM/yztm30Z/I2DY9wdS3vXVCMnHDgZaVNoA==}
    engines: {node: '>=12'}

  strip-json-comments@3.1.1:
    resolution: {integrity: sha512-6fPc+R4ihwqP6N/aIv2f1gMH8lOVtWQHoqC4yK6oSDVVocumAsfCqjkXnqiYMhmMwS/mEHLp7Vehlt3ql6lEig==}
    engines: {node: '>=8'}

  sucrase@3.35.0:
    resolution: {integrity: sha512-8EbVDiu9iN/nESwxeSxDKe0dunta1GOlHufmSSXxMD2z2/tMZpDMpvXQGsc+ajGo8y2uYUmixaSRUc/QPoQ0GA==}
    engines: {node: '>=16 || 14 >=14.17'}
    hasBin: true

  superjson@2.2.2:
    resolution: {integrity: sha512-5JRxVqC8I8NuOUjzBbvVJAKNM8qoVuH0O77h4WInc/qC2q5IreqKxYwgkga3PfA22OayK2ikceb/B26dztPl+Q==}
    engines: {node: '>=16'}

  supports-color@7.2.0:
    resolution: {integrity: sha512-qpCAvRl9stuOHveKsn7HncJRvv501qIacKzQlO/+Lwxc9+0q2wLyv4Dfvt80/DPn2pqOBsJdDiogXGR9+OvwRw==}
    engines: {node: '>=8'}

  supports-preserve-symlinks-flag@1.0.0:
    resolution: {integrity: sha512-ot0WnXS9fgdkgIcePe6RHNk1WA8+muPa6cSjeR3V8K27q9BB1rTE3R1p7Hv0z1ZyAc8s6Vvv8DIyWf681MAt0w==}
    engines: {node: '>= 0.4'}

  synckit@0.10.3:
    resolution: {integrity: sha512-R1urvuyiTaWfeCggqEvpDJwAlDVdsT9NM+IP//Tk2x7qHCkSvBk/fwFgw/TLAHzZlrAnnazMcRw0ZD8HlYFTEQ==}
    engines: {node: ^14.18.0 || >=16.0.0}

  synckit@0.11.4:
    resolution: {integrity: sha512-Q/XQKRaJiLiFIBNN+mndW7S/RHxvwzuZS6ZwmRzUBqJBv/5QIKCEwkBC8GBf8EQJKYnaFs0wOZbKTXBPj8L9oQ==}
    engines: {node: ^14.18.0 || >=16.0.0}

  synckit@0.9.2:
    resolution: {integrity: sha512-vrozgXDQwYO72vHjUb/HnFbQx1exDjoKzqx23aXEg2a9VIg2TSFZ8FmeZpTjUCFMYw7mpX4BE2SFu8wI7asYsw==}
    engines: {node: ^14.18.0 || >=16.0.0}

  tabbable@6.2.0:
    resolution: {integrity: sha512-Cat63mxsVJlzYvN51JmVXIgNoUokrIaT2zLclCXjRd8boZ0004U4KCs/sToJ75C6sdlByWxpYnb5Boif1VSFew==}

  tapable@2.2.1:
    resolution: {integrity: sha512-GNzQvQTOIP6RyTfE2Qxb8ZVlNmw0n88vp1szwWRimP02mnTsx3Wtn5qRdqY9w2XduFNUgvOwhNnQsjwCp+kqaQ==}
    engines: {node: '>=6'}

  thenify-all@1.6.0:
    resolution: {integrity: sha512-RNxQH/qI8/t3thXJDwcstUO4zeqo64+Uy/+sNVRBx4Xn2OX+OZ9oP+iJnNFqplFra2ZUVeKCSa2oVWi3T4uVmA==}
    engines: {node: '>=0.8'}

  thenify@3.3.1:
    resolution: {integrity: sha512-RVZSIV5IG10Hk3enotrhvz0T9em6cyHBLkH/YAZuKqd8hRkKhSfCGIcP2KUY0EPxndzANBmNllzWPwak+bheSw==}

  tinybench@2.9.0:
    resolution: {integrity: sha512-0+DUvqWMValLmha6lr4kD8iAMK1HzV0/aKnCtWb9v9641TnP/MFb7Pc2bxoxQjTXAErryXVgUOfv2YqNllqGeg==}

  tinyexec@0.3.2:
    resolution: {integrity: sha512-KQQR9yN7R5+OSwaK0XQoj22pwHoTlgYqmUscPYoknOoWCWfj/5/ABTMRi69FrKU5ffPVh5QcFikpWJI/P1ocHA==}

  tinyexec@1.0.1:
    resolution: {integrity: sha512-5uC6DDlmeqiOwCPmK9jMSdOuZTh8bU39Ys6yidB+UTt5hfZUPGAypSgFRiEp+jbi9qH40BLDvy85jIU88wKSqw==}

  tinyglobby@0.2.12:
    resolution: {integrity: sha512-qkf4trmKSIiMTs/E63cxH+ojC2unam7rJ0WrauAzpT3ECNTxGRMlaXxVbfxMUC/w0LaYk6jQ4y/nGR9uBO3tww==}
    engines: {node: '>=12.0.0'}

  tinypool@1.0.2:
    resolution: {integrity: sha512-al6n+QEANGFOMf/dmUMsuS5/r9B06uwlyNjZZql/zv8J7ybHCgoihBNORZCY2mzUuAnomQa2JdhyHKzZxPCrFA==}
    engines: {node: ^18.0.0 || >=20.0.0}

  tinyrainbow@2.0.0:
    resolution: {integrity: sha512-op4nsTR47R6p0vMUUoYl/a+ljLFVtlfaXkLQmqfLR1qHma1h/ysYk4hEXZ880bf2CYgTskvTa/e196Vd5dDQXw==}
    engines: {node: '>=14.0.0'}

  tinyspy@3.0.2:
    resolution: {integrity: sha512-n1cw8k1k0x4pgA2+9XrOkFydTerNcJ1zWCO5Nn9scWHTD+5tp8dghT2x1uduQePZTZgd3Tupf+x9BxJjeJi77Q==}
    engines: {node: '>=14.0.0'}

  to-regex-range@5.0.1:
    resolution: {integrity: sha512-65P7iz6X5yEr1cwcgvQxbbIw7Uk3gOy5dIdtZ4rDveLqhrdJP+Li/Hx6tyK0NEb+2GCyneCMJiGqrADCSNk8sQ==}
    engines: {node: '>=8.0'}

  tokenx@0.4.1:
    resolution: {integrity: sha512-LCMniis0WsHel07xh3K9OIt5c9Xla1awtOoWBmUHZBQR7pvTvgGFuYpLiCZWohXPC1YuZORnN0+fCVYI/ie8Jg==}

  tr46@1.0.1:
    resolution: {integrity: sha512-dTpowEjclQ7Kgx5SdBkqRzVhERQXov8/l9Ft9dVM9fmg0W0KQSVaXX9T4i6twCPNtYiZM53lpSSUAwJbFPOHxA==}

  tree-kill@1.2.2:
    resolution: {integrity: sha512-L0Orpi8qGpRG//Nd+H90vFB+3iHnue1zSSGmNOOCh1GLJ7rUKVwV2HvijphGQS2UmhUZewS9VgvxYIdgr+fG1A==}
    hasBin: true

  trim-lines@3.0.1:
    resolution: {integrity: sha512-kRj8B+YHZCc9kQYdWfJB2/oUl9rA99qbowYYBtr4ui4mZyAQ2JpvVBd/6U2YloATfqBhBTSMhTpgBHtU0Mf3Rg==}

  trough@2.2.0:
    resolution: {integrity: sha512-tmMpK00BjZiUyVyvrBK7knerNgmgvcV/KLVyuma/SC+TQN167GrMRciANTz09+k3zW8L8t60jWO1GpfkZdjTaw==}

  ts-api-utils@2.1.0:
    resolution: {integrity: sha512-CUgTZL1irw8u29bzrOD/nH85jqyc74D6SshFgujOIA7osm2Rz7dYH77agkx7H4FBNxDq7Cjf+IjaX/8zwFW+ZQ==}
    engines: {node: '>=18.12'}
    peerDependencies:
      typescript: '>=4.8.4'

  ts-interface-checker@0.1.13:
    resolution: {integrity: sha512-Y/arvbn+rrz3JCKl9C4kVNfTfSm2/mEp5FSz5EsZSANGPSlQrpRI5M4PKF+mJnE52jOO90PnPSc3Ur3bTQw0gA==}

  tslib@2.8.1:
    resolution: {integrity: sha512-oJFu94HQb+KVduSUQL7wnpmqnfmLsOA/nAh6b6EH0wCEoK0/mPeXU6c3wKDV83MkOuHPRHtSXKKU99IBazS/2w==}

  tsup@8.4.0:
    resolution: {integrity: sha512-b+eZbPCjz10fRryaAA7C8xlIHnf8VnsaRqydheLIqwG/Mcpfk8Z5zp3HayX7GaTygkigHl5cBUs+IhcySiIexQ==}
    engines: {node: '>=18'}
    hasBin: true
    peerDependencies:
      '@microsoft/api-extractor': ^7.36.0
      '@swc/core': ^1
      postcss: ^8.4.12
      typescript: '>=4.5.0'
    peerDependenciesMeta:
      '@microsoft/api-extractor':
        optional: true
      '@swc/core':
        optional: true
      postcss:
        optional: true
      typescript:
        optional: true

  tsx@4.19.3:
    resolution: {integrity: sha512-4H8vUNGNjQ4V2EOoGw005+c+dGuPSnhpPBPHBtsZdGZBk/iJb4kguGlPWaZTZ3q5nMtFOEsY0nRDlh9PJyd6SQ==}
    engines: {node: '>=18.0.0'}
    hasBin: true

  type-check@0.4.0:
    resolution: {integrity: sha512-XleUoc9uwGXqjWwXaUTZAmzMcFZ5858QA2vvx1Ur5xIcixXIP+8LnFDgRplU30us6teqdlskFfu+ae4K79Ooew==}
    engines: {node: '>= 0.8.0'}

  type-fest@4.40.0:
    resolution: {integrity: sha512-ABHZ2/tS2JkvH1PEjxFDTUWC8dB5OsIGZP4IFLhR293GqT5Y5qB1WwL2kMPYhQW9DVgVD8Hd7I8gjwPIf5GFkw==}
    engines: {node: '>=16'}

  typescript-eslint@8.30.1:
    resolution: {integrity: sha512-D7lC0kcehVH7Mb26MRQi64LMyRJsj3dToJxM1+JVTl53DQSV5/7oUGWQLcKl1C1KnoVHxMMU2FNQMffr7F3Row==}
    engines: {node: ^18.18.0 || ^20.9.0 || >=21.1.0}
    peerDependencies:
      eslint: ^8.57.0 || ^9.0.0
      typescript: '>=4.8.4 <5.9.0'

  typescript@5.8.3:
    resolution: {integrity: sha512-p1diW6TqL9L07nNxvRMM7hMMw4c5XOo/1ibL4aAIGmSAt9slTE1Xgw5KWuof2uTOvCg9BY7ZRi+GaF+7sfgPeQ==}
    engines: {node: '>=14.17'}
    hasBin: true

  ufo@1.6.1:
    resolution: {integrity: sha512-9a4/uxlTWJ4+a5i0ooc1rU7C7YOw3wT+UGqdeNNHWnOF9qcMBgLRS+4IYUqbczewFx4mLEig6gawh7X6mFlEkA==}

  unconfig@7.3.1:
    resolution: {integrity: sha512-LH5WL+un92tGAzWS87k7LkAfwpMdm7V0IXG2FxEjZz/QxiIW5J5LkcrKQThj0aRz6+h/lFmKI9EUXmK/T0bcrw==}

  undici-types@6.21.0:
    resolution: {integrity: sha512-iwDZqg0QAGrg9Rav5H4n0M64c3mkR59cJ6wQp+7C4nI0gsmExaedaYLNO44eT4AtBBwjbTiGPMlt2Md0T9H9JQ==}

  unicorn-magic@0.1.0:
    resolution: {integrity: sha512-lRfVq8fE8gz6QMBuDM6a+LO3IAzTi05H6gCVaUpir2E1Rwpo4ZUog45KpNXKC/Mn3Yb9UDuHumeFTo9iV/D9FQ==}
    engines: {node: '>=18'}

  unified@11.0.5:
    resolution: {integrity: sha512-xKvGhPWw3k84Qjh8bI3ZeJjqnyadK+GEFtazSfZv/rKeTkTjOJho6mFqh2SM96iIcZokxiOpg78GazTSg8+KHA==}

  unist-util-is@6.0.0:
    resolution: {integrity: sha512-2qCTHimwdxLfz+YzdGfkqNlH0tLi9xjTnHddPmJwtIG9MGsdbutfTc4P+haPD7l7Cjxf/WZj+we5qfVPvvxfYw==}

  unist-util-position@5.0.0:
    resolution: {integrity: sha512-fucsC7HjXvkB5R3kTCO7kUjRdrS0BJt3M/FPxmHMBOm8JQi2BsHAHFsy27E0EolP8rp0NzXsJ+jNPyDWvOJZPA==}

  unist-util-remove@4.0.0:
    resolution: {integrity: sha512-b4gokeGId57UVRX/eVKej5gXqGlc9+trkORhFJpu9raqZkZhU0zm8Doi05+HaiBsMEIJowL+2WtQ5ItjsngPXg==}

  unist-util-stringify-position@4.0.0:
    resolution: {integrity: sha512-0ASV06AAoKCDkS2+xw5RXJywruurpbC4JZSm7nr7MOt1ojAzvyyaO+UxZf18j8FCF6kmzCZKcAgN/yu2gm2XgQ==}

  unist-util-visit-parents@6.0.1:
    resolution: {integrity: sha512-L/PqWzfTP9lzzEa6CKs0k2nARxTdZduw3zyh8d2NVBnsyvHjSX4TWse388YrrQKbvI8w20fGjGlhgT96WwKykw==}

  unist-util-visit@5.0.0:
    resolution: {integrity: sha512-MR04uvD+07cwl/yhVuVWAtw+3GOR/knlL55Nd/wAdblk27GCVt3lqpTivy/tkJcZoNPzTwS1Y+KMojlLDhoTzg==}

  unplugin-ast@0.14.6:
    resolution: {integrity: sha512-HdntpxAN8fWyJ28n8iRkRrez9UrxTPda27XzdEkI8tz0Cn0+fLrnN+8qHqHlzRWXxSPVP7M9eEJ5MeMwbbhy4g==}
    engines: {node: '>=18.12.0'}

  unplugin-unused@0.4.4:
    resolution: {integrity: sha512-UrXdGkPb9BRuqIpXj254Auz+kZhAMJ9q9xj9nVqGB3O9Hgc+WnIijkZLVut2IWct/aiO6ZhBCsYha1vlcKYn5A==}
    engines: {node: '>=18.12.0'}

  unplugin-utils@0.2.4:
    resolution: {integrity: sha512-8U/MtpkPkkk3Atewj1+RcKIjb5WBimZ/WSLhhR3w6SsIj8XJuKTacSP8g+2JhfSGw0Cb125Y+2zA/IzJZDVbhA==}
    engines: {node: '>=18.12.0'}

  unplugin@2.3.2:
    resolution: {integrity: sha512-3n7YA46rROb3zSj8fFxtxC/PqoyvYQ0llwz9wtUPUutr9ig09C8gGo5CWCwHrUzlqC1LLR43kxp5vEIyH1ac1w==}
    engines: {node: '>=18.12.0'}

  unrs-resolver@1.5.0:
    resolution: {integrity: sha512-6aia3Oy7SEe0MuUGQm2nsyob0L2+g57w178K5SE/3pvSGAIp28BB2O921fKx424Ahc/gQ6v0DXFbhcpyhGZdOA==}

  update-browserslist-db@1.1.3:
    resolution: {integrity: sha512-UxhIZQ+QInVdunkDAaiazvvT/+fXL5Osr0JZlJulepYu6Jd7qJtDZjlur0emRlT71EN3ScPoE7gvsuIKKNavKw==}
    hasBin: true
    peerDependencies:
      browserslist: '>= 4.21.0'

  uri-js@4.4.1:
    resolution: {integrity: sha512-7rKUyy33Q1yc98pQ1DAmLtwX109F7TIfWlW1Ydo8Wl1ii1SeHieeh0HHfPeL2fMXK6z0s8ecKs9frCuLJvndBg==}

  util-deprecate@1.0.2:
    resolution: {integrity: sha512-EPD5q1uXyFxJpCrLnCc1nHnq3gOa6DZBocAIiI2TaSCA7VCJ1UJDMagCzIkXNsUYfD1daK//LTEQ8xiIbrHtcw==}

  valibot@1.0.0:
    resolution: {integrity: sha512-1Hc0ihzWxBar6NGeZv7fPLY0QuxFMyxwYR2sF1Blu7Wq7EnremwY2W02tit2ij2VJT8HcSkHAQqmFfl77f73Yw==}
    peerDependencies:
      typescript: '>=5'
    peerDependenciesMeta:
      typescript:
        optional: true

  validate-npm-package-license@3.0.4:
    resolution: {integrity: sha512-DpKm2Ui/xN7/HQKCtpZxoRWBhZ9Z0kqtygG8XCgNQ8ZlDnxuQmWhj566j8fN4Cu3/JmbhsDo7fcAJq4s9h27Ew==}

  vfile-message@4.0.2:
    resolution: {integrity: sha512-jRDZ1IMLttGj41KcZvlrYAaI3CfqpLpfpf+Mfig13viT6NKvRzWZ+lXz0Y5D60w6uJIBAOGq9mSHf0gktF0duw==}

  vfile@6.0.3:
    resolution: {integrity: sha512-KzIbH/9tXat2u30jf+smMwFCsno4wHVdNmzFyL+T/L3UGqqk6JKfVqOFOZEpZSHADH1k40ab6NUIXZq422ov3Q==}

  vite-node@3.1.1:
    resolution: {integrity: sha512-V+IxPAE2FvXpTCHXyNem0M+gWm6J7eRyWPR6vYoG/Gl+IscNOjXzztUhimQgTxaAoUoj40Qqimaa0NLIOOAH4w==}
    engines: {node: ^18.0.0 || ^20.0.0 || >=22.0.0}
    hasBin: true

  vite@5.4.18:
    resolution: {integrity: sha512-1oDcnEp3lVyHCuQ2YFelM4Alm2o91xNoMncRm1U7S+JdYfYOvbiGZ3/CxGttrOu2M/KcGz7cRC2DoNUA6urmMA==}
    engines: {node: ^18.0.0 || >=20.0.0}
    hasBin: true
    peerDependencies:
      '@types/node': ^18.0.0 || >=20.0.0
      less: '*'
      lightningcss: ^1.21.0
      sass: '*'
      sass-embedded: '*'
      stylus: '*'
      sugarss: '*'
      terser: ^5.4.0
    peerDependenciesMeta:
      '@types/node':
        optional: true
      less:
        optional: true
      lightningcss:
        optional: true
      sass:
        optional: true
      sass-embedded:
        optional: true
      stylus:
        optional: true
      sugarss:
        optional: true
      terser:
        optional: true

  vite@6.3.2:
    resolution: {integrity: sha512-ZSvGOXKGceizRQIZSz7TGJ0pS3QLlVY/9hwxVh17W3re67je1RKYzFHivZ/t0tubU78Vkyb9WnHPENSBCzbckg==}
    engines: {node: ^18.0.0 || ^20.0.0 || >=22.0.0}
    hasBin: true
    peerDependencies:
      '@types/node': ^18.0.0 || ^20.0.0 || >=22.0.0
      jiti: '>=1.21.0'
      less: '*'
      lightningcss: ^1.21.0
      sass: '*'
      sass-embedded: '*'
      stylus: '*'
      sugarss: '*'
      terser: ^5.16.0
      tsx: ^4.8.1
      yaml: ^2.4.2
    peerDependenciesMeta:
      '@types/node':
        optional: true
      jiti:
        optional: true
      less:
        optional: true
      lightningcss:
        optional: true
      sass:
        optional: true
      sass-embedded:
        optional: true
      stylus:
        optional: true
      sugarss:
        optional: true
      terser:
        optional: true
      tsx:
        optional: true
      yaml:
        optional: true

  vitepress-plugin-group-icons@1.5.2:
    resolution: {integrity: sha512-zen07KxZ83y3eecou4EraaEgwIriwHaB5Q0cHAmS4yO1UZEQvbljTylHPqiJ7LNkV39U8VehfcyquAJXg/26LA==}

  vitepress-plugin-llms@1.1.0:
    resolution: {integrity: sha512-nb7bG/lBDihlcFTzqxRxQIyzeBWQW9F6OwuUWQ7PFUNK5kVbybxXGISU4wvAV8osQmfrD9xNIGJQfuOLj5CzHg==}

  vitepress@1.6.3:
    resolution: {integrity: sha512-fCkfdOk8yRZT8GD9BFqusW3+GggWYZ/rYncOfmgcDtP3ualNHCAg+Robxp2/6xfH1WwPHtGpPwv7mbA3qomtBw==}
    hasBin: true
    peerDependencies:
      markdown-it-mathjax3: ^4
      postcss: ^8
    peerDependenciesMeta:
      markdown-it-mathjax3:
        optional: true
      postcss:
        optional: true

  vitest@3.1.1:
    resolution: {integrity: sha512-kiZc/IYmKICeBAZr9DQ5rT7/6bD9G7uqQEki4fxazi1jdVl2mWGzedtBs5s6llz59yQhVb7FFY2MbHzHCnT79Q==}
    engines: {node: ^18.0.0 || ^20.0.0 || >=22.0.0}
    hasBin: true
    peerDependencies:
      '@edge-runtime/vm': '*'
      '@types/debug': ^4.1.12
      '@types/node': ^18.0.0 || ^20.0.0 || >=22.0.0
      '@vitest/browser': 3.1.1
      '@vitest/ui': 3.1.1
      happy-dom: '*'
      jsdom: '*'
    peerDependenciesMeta:
      '@edge-runtime/vm':
        optional: true
      '@types/debug':
        optional: true
      '@types/node':
        optional: true
      '@vitest/browser':
        optional: true
      '@vitest/ui':
        optional: true
      happy-dom:
        optional: true
      jsdom:
        optional: true

  vue-eslint-parser@10.1.3:
    resolution: {integrity: sha512-dbCBnd2e02dYWsXoqX5yKUZlOt+ExIpq7hmHKPb5ZqKcjf++Eo0hMseFTZMLKThrUk61m+Uv6A2YSBve6ZvuDQ==}
    engines: {node: ^18.18.0 || ^20.9.0 || >=21.1.0}
    peerDependencies:
      eslint: ^8.57.0 || ^9.0.0

  vue@3.5.13:
    resolution: {integrity: sha512-wmeiSMxkZCSc+PM2w2VRsOYAZC8GdipNFRTsLSfodVqI9mbejKeXEGr8SckuLnrQPGe3oJN5c3K0vpoU9q/wCQ==}
    peerDependencies:
      typescript: '*'
    peerDependenciesMeta:
      typescript:
        optional: true

  webidl-conversions@4.0.2:
    resolution: {integrity: sha512-YQ+BmxuTgd6UXZW3+ICGfyqRyHXVlD5GtQr5+qjiNW7bF0cqrzX500HVXPBOvgXb5YnzDd+h0zqyv61KUD7+Sg==}

  webpack-virtual-modules@0.6.2:
    resolution: {integrity: sha512-66/V2i5hQanC51vBQKPH4aI8NMAcBW59FVBs+rC7eGHupMyfn34q7rZIE+ETlJ+XTevqfUhVVBgSUNSW2flEUQ==}

  whatwg-url@7.1.0:
    resolution: {integrity: sha512-WUu7Rg1DroM7oQvGWfOiAK21n74Gg+T4elXEQYkOhtyLeWiJFoOGLXPKI/9gzIie9CtwVLm8wtw6YJdKyxSjeg==}

  which@2.0.2:
    resolution: {integrity: sha512-BLI3Tl1TW3Pvl70l3yq3Y64i+awpwXqsGBYWkkqMtnbXgrMD+yj7rhW0kuEDxzJaYXGjEW5ogapKNMEKNMjibA==}
    engines: {node: '>= 8'}
    hasBin: true

  why-is-node-running@2.3.0:
    resolution: {integrity: sha512-hUrmaWBdVDcxvYqnyh09zunKzROWjbZTiNy8dBEjkS7ehEDQibXJ7XvlmtbwuTclUiIyN+CyXQD4Vmko8fNm8w==}
    engines: {node: '>=8'}
    hasBin: true

  word-wrap@1.2.5:
    resolution: {integrity: sha512-BN22B5eaMMI9UMtjrGd5g5eCYPpCPDUy0FJXbYsaT5zYxjFOckS53SQDE3pWkVoWpHXVb3BrYcEN4Twa55B5cA==}
    engines: {node: '>=0.10.0'}

  wrap-ansi@7.0.0:
    resolution: {integrity: sha512-YVGIj2kamLSTxw6NsZjoBxfSwsn0ycdesmc4p+Q21c5zPuZ1pl+NfxVdxPtdHvmNVOQ6XSYG4AUtyt/Fi7D16Q==}
    engines: {node: '>=10'}

  wrap-ansi@8.1.0:
    resolution: {integrity: sha512-si7QWI6zUMq56bESFvagtmzMdGOtoxfR+Sez11Mobfc7tm+VkUckk9bW2UeffTGVUbOksxmSw0AA2gs8g71NCQ==}
    engines: {node: '>=12'}

  xml-name-validator@4.0.0:
    resolution: {integrity: sha512-ICP2e+jsHvAj2E2lIHxa5tjXRlKDJo4IdvPvCXbXQGdzSfmSpNVyIKMvoZHjDY9DP0zV17iI85o90vRFXNccRw==}
    engines: {node: '>=12'}

  y18n@5.0.8:
    resolution: {integrity: sha512-0pfFzegeDWJHJIAmTLRP2DwHjdF5s7jo9tuztdQxAhINCdvS+3nGINqPd00AphqJR/0LhANUS6/+7SCb98YOfA==}
    engines: {node: '>=10'}

  yaml-eslint-parser@1.3.0:
    resolution: {integrity: sha512-E/+VitOorXSLiAqtTd7Yqax0/pAS3xaYMP+AUUJGOK1OZG3rhcj9fcJOM5HJ2VrP1FrStVCWr1muTfQCdj4tAA==}
    engines: {node: ^14.17.0 || >=16.0.0}

  yaml@2.7.1:
    resolution: {integrity: sha512-10ULxpnOCQXxJvBgxsn9ptjq6uviG/htZKk9veJGhlqn3w/DxQ631zFF+nlQXLwmImeS5amR2dl2U8sg6U9jsQ==}
    engines: {node: '>= 14'}
    hasBin: true

  yargs-parser@21.1.1:
    resolution: {integrity: sha512-tVpsJW7DdjecAiFpbIB1e3qxIQsE6NoPc5/eTdrbbIC4h0LVsWhnoa3g+m2HclBIujHzsxZ4VJVA+GUuc2/LBw==}
    engines: {node: '>=12'}

  yargs@17.7.2:
    resolution: {integrity: sha512-7dSzzRQ++CKnNI/krKnYRV7JKKPUXMEh61soaHKg9mrWEhzFWhFnxPxGl+69cD1Ou63C13NUPCnmIcrvqCuM6w==}
    engines: {node: '>=12'}

  yocto-queue@0.1.0:
    resolution: {integrity: sha512-rVksvsnNCdJ/ohGc6xgPwyN8eheCxsiLM8mxuE/t/mOVqJewPuO1miLpTHQiRgTKCLexL4MeAFVagts7HmNZ2Q==}
    engines: {node: '>=10'}

  zwitch@2.0.4:
    resolution: {integrity: sha512-bXE4cR/kVZhKZX/RjPEflHaKVhUVl85noU3v6b8apfQEc1x4A+zBxjZ4lN8LqGd6WZ3dl98pY4o717VFmoPp+A==}

snapshots:

  '@algolia/autocomplete-core@1.17.7(@algolia/client-search@5.23.4)(algoliasearch@5.23.4)(search-insights@2.17.3)':
    dependencies:
      '@algolia/autocomplete-plugin-algolia-insights': 1.17.7(@algolia/client-search@5.23.4)(algoliasearch@5.23.4)(search-insights@2.17.3)
      '@algolia/autocomplete-shared': 1.17.7(@algolia/client-search@5.23.4)(algoliasearch@5.23.4)
    transitivePeerDependencies:
      - '@algolia/client-search'
      - algoliasearch
      - search-insights

  '@algolia/autocomplete-plugin-algolia-insights@1.17.7(@algolia/client-search@5.23.4)(algoliasearch@5.23.4)(search-insights@2.17.3)':
    dependencies:
      '@algolia/autocomplete-shared': 1.17.7(@algolia/client-search@5.23.4)(algoliasearch@5.23.4)
      search-insights: 2.17.3
    transitivePeerDependencies:
      - '@algolia/client-search'
      - algoliasearch

  '@algolia/autocomplete-preset-algolia@1.17.7(@algolia/client-search@5.23.4)(algoliasearch@5.23.4)':
    dependencies:
      '@algolia/autocomplete-shared': 1.17.7(@algolia/client-search@5.23.4)(algoliasearch@5.23.4)
      '@algolia/client-search': 5.23.4
      algoliasearch: 5.23.4

  '@algolia/autocomplete-shared@1.17.7(@algolia/client-search@5.23.4)(algoliasearch@5.23.4)':
    dependencies:
      '@algolia/client-search': 5.23.4
      algoliasearch: 5.23.4

  '@algolia/client-abtesting@5.23.4':
    dependencies:
      '@algolia/client-common': 5.23.4
      '@algolia/requester-browser-xhr': 5.23.4
      '@algolia/requester-fetch': 5.23.4
      '@algolia/requester-node-http': 5.23.4

  '@algolia/client-analytics@5.23.4':
    dependencies:
      '@algolia/client-common': 5.23.4
      '@algolia/requester-browser-xhr': 5.23.4
      '@algolia/requester-fetch': 5.23.4
      '@algolia/requester-node-http': 5.23.4

  '@algolia/client-common@5.23.4': {}

  '@algolia/client-insights@5.23.4':
    dependencies:
      '@algolia/client-common': 5.23.4
      '@algolia/requester-browser-xhr': 5.23.4
      '@algolia/requester-fetch': 5.23.4
      '@algolia/requester-node-http': 5.23.4

  '@algolia/client-personalization@5.23.4':
    dependencies:
      '@algolia/client-common': 5.23.4
      '@algolia/requester-browser-xhr': 5.23.4
      '@algolia/requester-fetch': 5.23.4
      '@algolia/requester-node-http': 5.23.4

  '@algolia/client-query-suggestions@5.23.4':
    dependencies:
      '@algolia/client-common': 5.23.4
      '@algolia/requester-browser-xhr': 5.23.4
      '@algolia/requester-fetch': 5.23.4
      '@algolia/requester-node-http': 5.23.4

  '@algolia/client-search@5.23.4':
    dependencies:
      '@algolia/client-common': 5.23.4
      '@algolia/requester-browser-xhr': 5.23.4
      '@algolia/requester-fetch': 5.23.4
      '@algolia/requester-node-http': 5.23.4

  '@algolia/ingestion@1.23.4':
    dependencies:
      '@algolia/client-common': 5.23.4
      '@algolia/requester-browser-xhr': 5.23.4
      '@algolia/requester-fetch': 5.23.4
      '@algolia/requester-node-http': 5.23.4

  '@algolia/monitoring@1.23.4':
    dependencies:
      '@algolia/client-common': 5.23.4
      '@algolia/requester-browser-xhr': 5.23.4
      '@algolia/requester-fetch': 5.23.4
      '@algolia/requester-node-http': 5.23.4

  '@algolia/recommend@5.23.4':
    dependencies:
      '@algolia/client-common': 5.23.4
      '@algolia/requester-browser-xhr': 5.23.4
      '@algolia/requester-fetch': 5.23.4
      '@algolia/requester-node-http': 5.23.4

  '@algolia/requester-browser-xhr@5.23.4':
    dependencies:
      '@algolia/client-common': 5.23.4

  '@algolia/requester-fetch@5.23.4':
    dependencies:
      '@algolia/client-common': 5.23.4

  '@algolia/requester-node-http@5.23.4':
    dependencies:
      '@algolia/client-common': 5.23.4

  '@antfu/install-pkg@1.0.0':
    dependencies:
      package-manager-detector: 0.2.11
      tinyexec: 0.3.2

  '@antfu/utils@8.1.1': {}

  '@babel/code-frame@7.26.2':
    dependencies:
      '@babel/helper-validator-identifier': 7.25.9
      js-tokens: 4.0.0
      picocolors: 1.1.1

  '@babel/generator@7.27.0':
    dependencies:
      '@babel/parser': 7.27.0
      '@babel/types': 7.27.0
      '@jridgewell/gen-mapping': 0.3.8
      '@jridgewell/trace-mapping': 0.3.25
      jsesc: 3.1.0

  '@babel/helper-string-parser@7.25.9': {}

  '@babel/helper-validator-identifier@7.25.9': {}

  '@babel/parser@7.27.0':
    dependencies:
      '@babel/types': 7.27.0

  '@babel/types@7.27.0':
    dependencies:
      '@babel/helper-string-parser': 7.25.9
      '@babel/helper-validator-identifier': 7.25.9

  '@docsearch/css@3.8.2': {}

  '@docsearch/js@3.8.2(@algolia/client-search@5.23.4)(search-insights@2.17.3)':
    dependencies:
      '@docsearch/react': 3.8.2(@algolia/client-search@5.23.4)(search-insights@2.17.3)
      preact: 10.26.5
    transitivePeerDependencies:
      - '@algolia/client-search'
      - '@types/react'
      - react
      - react-dom
      - search-insights

  '@docsearch/react@3.8.2(@algolia/client-search@5.23.4)(search-insights@2.17.3)':
    dependencies:
      '@algolia/autocomplete-core': 1.17.7(@algolia/client-search@5.23.4)(algoliasearch@5.23.4)(search-insights@2.17.3)
      '@algolia/autocomplete-preset-algolia': 1.17.7(@algolia/client-search@5.23.4)(algoliasearch@5.23.4)
      '@docsearch/css': 3.8.2
      algoliasearch: 5.23.4
    optionalDependencies:
      search-insights: 2.17.3
    transitivePeerDependencies:
      - '@algolia/client-search'

  '@emnapi/core@1.4.3':
    dependencies:
      '@emnapi/wasi-threads': 1.0.2
      tslib: 2.8.1
    optional: true

  '@emnapi/runtime@1.4.3':
    dependencies:
      tslib: 2.8.1
    optional: true

  '@emnapi/wasi-threads@1.0.2':
    dependencies:
      tslib: 2.8.1
    optional: true

  '@es-joy/jsdoccomment@0.49.0':
    dependencies:
      comment-parser: 1.4.1
      esquery: 1.6.0
      jsdoc-type-pratt-parser: 4.1.0

  '@es-joy/jsdoccomment@0.50.0':
    dependencies:
      '@types/eslint': 9.6.1
      '@types/estree': 1.0.7
      '@typescript-eslint/types': 8.30.1
      comment-parser: 1.4.1
      esquery: 1.6.0
      jsdoc-type-pratt-parser: 4.1.0

  '@esbuild/aix-ppc64@0.21.5':
    optional: true

  '@esbuild/aix-ppc64@0.25.2':
    optional: true

  '@esbuild/android-arm64@0.21.5':
    optional: true

  '@esbuild/android-arm64@0.25.2':
    optional: true

  '@esbuild/android-arm@0.21.5':
    optional: true

  '@esbuild/android-arm@0.25.2':
    optional: true

  '@esbuild/android-x64@0.21.5':
    optional: true

  '@esbuild/android-x64@0.25.2':
    optional: true

  '@esbuild/darwin-arm64@0.21.5':
    optional: true

  '@esbuild/darwin-arm64@0.25.2':
    optional: true

  '@esbuild/darwin-x64@0.21.5':
    optional: true

  '@esbuild/darwin-x64@0.25.2':
    optional: true

  '@esbuild/freebsd-arm64@0.21.5':
    optional: true

  '@esbuild/freebsd-arm64@0.25.2':
    optional: true

  '@esbuild/freebsd-x64@0.21.5':
    optional: true

  '@esbuild/freebsd-x64@0.25.2':
    optional: true

  '@esbuild/linux-arm64@0.21.5':
    optional: true

  '@esbuild/linux-arm64@0.25.2':
    optional: true

  '@esbuild/linux-arm@0.21.5':
    optional: true

  '@esbuild/linux-arm@0.25.2':
    optional: true

  '@esbuild/linux-ia32@0.21.5':
    optional: true

  '@esbuild/linux-ia32@0.25.2':
    optional: true

  '@esbuild/linux-loong64@0.21.5':
    optional: true

  '@esbuild/linux-loong64@0.25.2':
    optional: true

  '@esbuild/linux-mips64el@0.21.5':
    optional: true

  '@esbuild/linux-mips64el@0.25.2':
    optional: true

  '@esbuild/linux-ppc64@0.21.5':
    optional: true

  '@esbuild/linux-ppc64@0.25.2':
    optional: true

  '@esbuild/linux-riscv64@0.21.5':
    optional: true

  '@esbuild/linux-riscv64@0.25.2':
    optional: true

  '@esbuild/linux-s390x@0.21.5':
    optional: true

  '@esbuild/linux-s390x@0.25.2':
    optional: true

  '@esbuild/linux-x64@0.21.5':
    optional: true

  '@esbuild/linux-x64@0.25.2':
    optional: true

  '@esbuild/netbsd-arm64@0.25.2':
    optional: true

  '@esbuild/netbsd-x64@0.21.5':
    optional: true

  '@esbuild/netbsd-x64@0.25.2':
    optional: true

  '@esbuild/openbsd-arm64@0.25.2':
    optional: true

  '@esbuild/openbsd-x64@0.21.5':
    optional: true

  '@esbuild/openbsd-x64@0.25.2':
    optional: true

  '@esbuild/sunos-x64@0.21.5':
    optional: true

  '@esbuild/sunos-x64@0.25.2':
    optional: true

  '@esbuild/win32-arm64@0.21.5':
    optional: true

  '@esbuild/win32-arm64@0.25.2':
    optional: true

  '@esbuild/win32-ia32@0.21.5':
    optional: true

  '@esbuild/win32-ia32@0.25.2':
    optional: true

  '@esbuild/win32-x64@0.21.5':
    optional: true

  '@esbuild/win32-x64@0.25.2':
    optional: true

  '@eslint-community/eslint-plugin-eslint-comments@4.5.0(eslint@9.24.0(jiti@2.4.2))':
    dependencies:
      escape-string-regexp: 4.0.0
      eslint: 9.24.0(jiti@2.4.2)
      ignore: 5.3.2

  '@eslint-community/eslint-utils@4.6.1(eslint@9.24.0(jiti@2.4.2))':
    dependencies:
      eslint: 9.24.0(jiti@2.4.2)
      eslint-visitor-keys: 3.4.3

  '@eslint-community/regexpp@4.12.1': {}

  '@eslint/compat@1.2.8(eslint@9.24.0(jiti@2.4.2))':
    optionalDependencies:
      eslint: 9.24.0(jiti@2.4.2)

  '@eslint/config-array@0.20.0':
    dependencies:
      '@eslint/object-schema': 2.1.6
      debug: 4.4.0
      minimatch: 3.1.2
    transitivePeerDependencies:
      - supports-color

  '@eslint/config-helpers@0.2.1': {}

  '@eslint/core@0.10.0':
    dependencies:
      '@types/json-schema': 7.0.15

  '@eslint/core@0.12.0':
    dependencies:
      '@types/json-schema': 7.0.15

  '@eslint/core@0.13.0':
    dependencies:
      '@types/json-schema': 7.0.15

  '@eslint/eslintrc@3.3.1':
    dependencies:
      ajv: 6.12.6
      debug: 4.4.0
      espree: 10.3.0
      globals: 14.0.0
      ignore: 5.3.2
      import-fresh: 3.3.1
      js-yaml: 4.1.0
      minimatch: 3.1.2
      strip-json-comments: 3.1.1
    transitivePeerDependencies:
      - supports-color

  '@eslint/js@9.24.0': {}

  '@eslint/markdown@6.4.0':
    dependencies:
      '@eslint/core': 0.10.0
      '@eslint/plugin-kit': 0.2.8
      mdast-util-from-markdown: 2.0.2
      mdast-util-frontmatter: 2.0.1
      mdast-util-gfm: 3.1.0
      micromark-extension-frontmatter: 2.0.0
      micromark-extension-gfm: 3.0.0
    transitivePeerDependencies:
      - supports-color

  '@eslint/object-schema@2.1.6': {}

  '@eslint/plugin-kit@0.2.8':
    dependencies:
      '@eslint/core': 0.13.0
      levn: 0.4.1

  '@humanfs/core@0.19.1': {}

  '@humanfs/node@0.16.6':
    dependencies:
      '@humanfs/core': 0.19.1
      '@humanwhocodes/retry': 0.3.1

  '@humanwhocodes/module-importer@1.0.1': {}

  '@humanwhocodes/retry@0.3.1': {}

  '@humanwhocodes/retry@0.4.2': {}

  '@iconify-json/logos@1.2.4':
    dependencies:
      '@iconify/types': 2.0.0

  '@iconify-json/simple-icons@1.2.32':
    dependencies:
      '@iconify/types': 2.0.0

  '@iconify-json/vscode-icons@1.2.19':
    dependencies:
      '@iconify/types': 2.0.0

  '@iconify/types@2.0.0': {}

  '@iconify/utils@2.3.0':
    dependencies:
      '@antfu/install-pkg': 1.0.0
      '@antfu/utils': 8.1.1
      '@iconify/types': 2.0.0
      debug: 4.4.0
      globals: 15.15.0
      kolorist: 1.8.0
      local-pkg: 1.1.1
      mlly: 1.7.4
    transitivePeerDependencies:
      - supports-color

  '@isaacs/cliui@8.0.2':
    dependencies:
      string-width: 5.1.2
      string-width-cjs: string-width@4.2.3
      strip-ansi: 7.1.0
      strip-ansi-cjs: strip-ansi@6.0.1
      wrap-ansi: 8.1.0
      wrap-ansi-cjs: wrap-ansi@7.0.0

  '@jridgewell/gen-mapping@0.3.8':
    dependencies:
      '@jridgewell/set-array': 1.2.1
      '@jridgewell/sourcemap-codec': 1.5.0
      '@jridgewell/trace-mapping': 0.3.25

  '@jridgewell/resolve-uri@3.1.2': {}

  '@jridgewell/set-array@1.2.1': {}

  '@jridgewell/sourcemap-codec@1.5.0': {}

  '@jridgewell/trace-mapping@0.3.25':
    dependencies:
      '@jridgewell/resolve-uri': 3.1.2
      '@jridgewell/sourcemap-codec': 1.5.0

  '@napi-rs/wasm-runtime@0.2.9':
    dependencies:
      '@emnapi/core': 1.4.3
      '@emnapi/runtime': 1.4.3
      '@tybys/wasm-util': 0.9.0
    optional: true

  '@nodelib/fs.scandir@2.1.5':
    dependencies:
      '@nodelib/fs.stat': 2.0.5
      run-parallel: 1.2.0

  '@nodelib/fs.stat@2.0.5': {}

  '@nodelib/fs.walk@1.2.8':
    dependencies:
      '@nodelib/fs.scandir': 2.1.5
      fastq: 1.19.1

  '@oxc-parser/binding-darwin-arm64@0.64.0':
    optional: true

  '@oxc-parser/binding-darwin-x64@0.64.0':
    optional: true

  '@oxc-parser/binding-linux-arm-gnueabihf@0.64.0':
    optional: true

  '@oxc-parser/binding-linux-arm64-gnu@0.64.0':
    optional: true

  '@oxc-parser/binding-linux-arm64-musl@0.64.0':
    optional: true

  '@oxc-parser/binding-linux-x64-gnu@0.64.0':
    optional: true

  '@oxc-parser/binding-linux-x64-musl@0.64.0':
    optional: true

  '@oxc-parser/binding-wasm32-wasi@0.64.0':
    dependencies:
      '@napi-rs/wasm-runtime': 0.2.9
    optional: true

  '@oxc-parser/binding-win32-arm64-msvc@0.64.0':
    optional: true

  '@oxc-parser/binding-win32-x64-msvc@0.64.0':
    optional: true

  '@oxc-project/types@0.61.2': {}

  '@oxc-project/types@0.64.0': {}

  '@oxc-resolver/binding-darwin-arm64@5.2.0':
    optional: true

  '@oxc-resolver/binding-darwin-x64@5.2.0':
    optional: true

  '@oxc-resolver/binding-freebsd-x64@5.2.0':
    optional: true

  '@oxc-resolver/binding-linux-arm-gnueabihf@5.2.0':
    optional: true

  '@oxc-resolver/binding-linux-arm64-gnu@5.2.0':
    optional: true

  '@oxc-resolver/binding-linux-arm64-musl@5.2.0':
    optional: true

  '@oxc-resolver/binding-linux-riscv64-gnu@5.2.0':
    optional: true

  '@oxc-resolver/binding-linux-s390x-gnu@5.2.0':
    optional: true

  '@oxc-resolver/binding-linux-x64-gnu@5.2.0':
    optional: true

  '@oxc-resolver/binding-linux-x64-musl@5.2.0':
    optional: true

  '@oxc-resolver/binding-wasm32-wasi@5.2.0':
    dependencies:
      '@napi-rs/wasm-runtime': 0.2.9
    optional: true

  '@oxc-resolver/binding-win32-arm64-msvc@5.2.0':
    optional: true

  '@oxc-resolver/binding-win32-x64-msvc@5.2.0':
    optional: true

  '@oxc-transform/binding-darwin-arm64@0.64.0':
    optional: true

  '@oxc-transform/binding-darwin-x64@0.64.0':
    optional: true

  '@oxc-transform/binding-linux-arm-gnueabihf@0.64.0':
    optional: true

  '@oxc-transform/binding-linux-arm64-gnu@0.64.0':
    optional: true

  '@oxc-transform/binding-linux-arm64-musl@0.64.0':
    optional: true

  '@oxc-transform/binding-linux-x64-gnu@0.64.0':
    optional: true

  '@oxc-transform/binding-linux-x64-musl@0.64.0':
    optional: true

  '@oxc-transform/binding-wasm32-wasi@0.64.0':
    dependencies:
      '@napi-rs/wasm-runtime': 0.2.9
    optional: true

  '@oxc-transform/binding-win32-arm64-msvc@0.64.0':
    optional: true

  '@oxc-transform/binding-win32-x64-msvc@0.64.0':
    optional: true

  '@pkgjs/parseargs@0.11.0':
    optional: true

  '@pkgr/core@0.1.2': {}

  '@pkgr/core@0.2.4': {}

  '@publint/pack@0.1.2': {}

  '@quansync/fs@0.1.2':
    dependencies:
      quansync: 0.2.10

  '@rolldown/binding-darwin-arm64@1.0.0-beta.7':
    optional: true

  '@rolldown/binding-darwin-x64@1.0.0-beta.7':
    optional: true

  '@rolldown/binding-freebsd-x64@1.0.0-beta.7':
    optional: true

  '@rolldown/binding-linux-arm-gnueabihf@1.0.0-beta.7':
    optional: true

  '@rolldown/binding-linux-arm64-gnu@1.0.0-beta.7':
    optional: true

  '@rolldown/binding-linux-arm64-musl@1.0.0-beta.7':
    optional: true

  '@rolldown/binding-linux-x64-gnu@1.0.0-beta.7':
    optional: true

  '@rolldown/binding-linux-x64-musl@1.0.0-beta.7':
    optional: true

  '@rolldown/binding-wasm32-wasi@1.0.0-beta.7':
    dependencies:
      '@napi-rs/wasm-runtime': 0.2.9
    optional: true

  '@rolldown/binding-win32-arm64-msvc@1.0.0-beta.7':
    optional: true

  '@rolldown/binding-win32-ia32-msvc@1.0.0-beta.7':
    optional: true

  '@rolldown/binding-win32-x64-msvc@1.0.0-beta.7':
    optional: true

  '@rollup/rollup-android-arm-eabi@4.40.0':
    optional: true

  '@rollup/rollup-android-arm64@4.40.0':
    optional: true

  '@rollup/rollup-darwin-arm64@4.40.0':
    optional: true

  '@rollup/rollup-darwin-x64@4.40.0':
    optional: true

  '@rollup/rollup-freebsd-arm64@4.40.0':
    optional: true

  '@rollup/rollup-freebsd-x64@4.40.0':
    optional: true

  '@rollup/rollup-linux-arm-gnueabihf@4.40.0':
    optional: true

  '@rollup/rollup-linux-arm-musleabihf@4.40.0':
    optional: true

  '@rollup/rollup-linux-arm64-gnu@4.40.0':
    optional: true

  '@rollup/rollup-linux-arm64-musl@4.40.0':
    optional: true

  '@rollup/rollup-linux-loongarch64-gnu@4.40.0':
    optional: true

  '@rollup/rollup-linux-powerpc64le-gnu@4.40.0':
    optional: true

  '@rollup/rollup-linux-riscv64-gnu@4.40.0':
    optional: true

  '@rollup/rollup-linux-riscv64-musl@4.40.0':
    optional: true

  '@rollup/rollup-linux-s390x-gnu@4.40.0':
    optional: true

  '@rollup/rollup-linux-x64-gnu@4.40.0':
    optional: true

  '@rollup/rollup-linux-x64-musl@4.40.0':
    optional: true

  '@rollup/rollup-win32-arm64-msvc@4.40.0':
    optional: true

  '@rollup/rollup-win32-ia32-msvc@4.40.0':
    optional: true

  '@rollup/rollup-win32-x64-msvc@4.40.0':
    optional: true

  '@shikijs/core@2.5.0':
    dependencies:
      '@shikijs/engine-javascript': 2.5.0
      '@shikijs/engine-oniguruma': 2.5.0
      '@shikijs/types': 2.5.0
      '@shikijs/vscode-textmate': 10.0.2
      '@types/hast': 3.0.4
      hast-util-to-html: 9.0.5

  '@shikijs/engine-javascript@2.5.0':
    dependencies:
      '@shikijs/types': 2.5.0
      '@shikijs/vscode-textmate': 10.0.2
      oniguruma-to-es: 3.1.1

  '@shikijs/engine-oniguruma@2.5.0':
    dependencies:
      '@shikijs/types': 2.5.0
      '@shikijs/vscode-textmate': 10.0.2

  '@shikijs/langs@2.5.0':
    dependencies:
      '@shikijs/types': 2.5.0

  '@shikijs/themes@2.5.0':
    dependencies:
      '@shikijs/types': 2.5.0

  '@shikijs/transformers@2.5.0':
    dependencies:
      '@shikijs/core': 2.5.0
      '@shikijs/types': 2.5.0

  '@shikijs/types@2.5.0':
    dependencies:
      '@shikijs/vscode-textmate': 10.0.2
      '@types/hast': 3.0.4

  '@shikijs/vscode-textmate@10.0.2': {}

  '@sxzz/eslint-config@6.1.1(@types/eslint@9.6.1)(@typescript-eslint/eslint-plugin@8.30.1(@typescript-eslint/parser@8.30.1(eslint@9.24.0(jiti@2.4.2))(typescript@5.8.3))(eslint@9.24.0(jiti@2.4.2))(typescript@5.8.3))(eslint@9.24.0(jiti@2.4.2))(typescript@5.8.3)':
    dependencies:
      '@eslint-community/eslint-plugin-eslint-comments': 4.5.0(eslint@9.24.0(jiti@2.4.2))
      '@eslint/js': 9.24.0
      '@eslint/markdown': 6.4.0
      eslint: 9.24.0(jiti@2.4.2)
      eslint-config-flat-gitignore: 2.1.0(eslint@9.24.0(jiti@2.4.2))
      eslint-config-prettier: 10.1.2(eslint@9.24.0(jiti@2.4.2))
      eslint-flat-config-utils: 2.0.1
      eslint-plugin-antfu: 3.1.1(eslint@9.24.0(jiti@2.4.2))
      eslint-plugin-command: 3.2.0(eslint@9.24.0(jiti@2.4.2))
      eslint-plugin-de-morgan: 1.2.1(eslint@9.24.0(jiti@2.4.2))
      eslint-plugin-import-x: 4.10.5(eslint@9.24.0(jiti@2.4.2))(typescript@5.8.3)
      eslint-plugin-jsdoc: 50.6.9(eslint@9.24.0(jiti@2.4.2))
      eslint-plugin-jsonc: 2.20.0(eslint@9.24.0(jiti@2.4.2))
      eslint-plugin-n: 17.17.0(eslint@9.24.0(jiti@2.4.2))
      eslint-plugin-perfectionist: 4.11.0(eslint@9.24.0(jiti@2.4.2))(typescript@5.8.3)
      eslint-plugin-pnpm: 0.3.1(eslint@9.24.0(jiti@2.4.2))
      eslint-plugin-prettier: 5.2.6(@types/eslint@9.6.1)(eslint-config-prettier@10.1.2(eslint@9.24.0(jiti@2.4.2)))(eslint@9.24.0(jiti@2.4.2))(prettier@3.5.3)
      eslint-plugin-regexp: 2.7.0(eslint@9.24.0(jiti@2.4.2))
      eslint-plugin-sxzz: 0.2.2(eslint@9.24.0(jiti@2.4.2))
      eslint-plugin-unicorn: 58.0.0(eslint@9.24.0(jiti@2.4.2))
      eslint-plugin-unused-imports: 4.1.4(@typescript-eslint/eslint-plugin@8.30.1(@typescript-eslint/parser@8.30.1(eslint@9.24.0(jiti@2.4.2))(typescript@5.8.3))(eslint@9.24.0(jiti@2.4.2))(typescript@5.8.3))(eslint@9.24.0(jiti@2.4.2))
      eslint-plugin-vue: 10.0.0(eslint@9.24.0(jiti@2.4.2))(vue-eslint-parser@10.1.3(eslint@9.24.0(jiti@2.4.2)))
      eslint-plugin-yml: 1.17.0(eslint@9.24.0(jiti@2.4.2))
      globals: 16.0.0
      jsonc-eslint-parser: 2.4.0
      local-pkg: 1.1.1
      prettier: 3.5.3
      typescript-eslint: 8.30.1(eslint@9.24.0(jiti@2.4.2))(typescript@5.8.3)
      vue-eslint-parser: 10.1.3(eslint@9.24.0(jiti@2.4.2))
      yaml-eslint-parser: 1.3.0
    transitivePeerDependencies:
      - '@eslint/json'
      - '@types/eslint'
      - '@typescript-eslint/eslint-plugin'
      - supports-color
      - typescript

  '@sxzz/prettier-config@2.2.1': {}

  '@sxzz/test-utils@0.5.5(esbuild@0.25.2)(rolldown@1.0.0-beta.7(typescript@5.8.3))(rollup@4.40.0)(vitest@3.1.1(@types/debug@4.1.12)(@types/node@22.14.1)(jiti@2.4.2)(tsx@4.19.3)(yaml@2.7.1))':
    dependencies:
      tinyglobby: 0.2.12
      unplugin-utils: 0.2.4
      vitest: 3.1.1(@types/debug@4.1.12)(@types/node@22.14.1)(jiti@2.4.2)(tsx@4.19.3)(yaml@2.7.1)
    optionalDependencies:
      esbuild: 0.25.2
      rolldown: 1.0.0-beta.7(typescript@5.8.3)
      rollup: 4.40.0

  '@tybys/wasm-util@0.9.0':
    dependencies:
      tslib: 2.8.1
    optional: true

  '@types/debug@4.1.12':
    dependencies:
      '@types/ms': 2.1.0

  '@types/diff@7.0.2': {}

  '@types/doctrine@0.0.9': {}

  '@types/eslint@9.6.1':
    dependencies:
      '@types/estree': 1.0.7
      '@types/json-schema': 7.0.15

  '@types/estree@1.0.7': {}

  '@types/hast@3.0.4':
    dependencies:
      '@types/unist': 3.0.3

  '@types/json-schema@7.0.15': {}

  '@types/linkify-it@5.0.0': {}

  '@types/markdown-it@14.1.2':
    dependencies:
      '@types/linkify-it': 5.0.0
      '@types/mdurl': 2.0.0

  '@types/mdast@4.0.4':
    dependencies:
      '@types/unist': 3.0.3

  '@types/mdurl@2.0.0': {}

  '@types/ms@2.1.0': {}

  '@types/node@22.14.1':
    dependencies:
      undici-types: 6.21.0

  '@types/normalize-package-data@2.4.4': {}

  '@types/unist@3.0.3': {}

  '@types/web-bluetooth@0.0.21': {}

  '@typescript-eslint/eslint-plugin@8.30.1(@typescript-eslint/parser@8.30.1(eslint@9.24.0(jiti@2.4.2))(typescript@5.8.3))(eslint@9.24.0(jiti@2.4.2))(typescript@5.8.3)':
    dependencies:
      '@eslint-community/regexpp': 4.12.1
      '@typescript-eslint/parser': 8.30.1(eslint@9.24.0(jiti@2.4.2))(typescript@5.8.3)
      '@typescript-eslint/scope-manager': 8.30.1
      '@typescript-eslint/type-utils': 8.30.1(eslint@9.24.0(jiti@2.4.2))(typescript@5.8.3)
      '@typescript-eslint/utils': 8.30.1(eslint@9.24.0(jiti@2.4.2))(typescript@5.8.3)
      '@typescript-eslint/visitor-keys': 8.30.1
      eslint: 9.24.0(jiti@2.4.2)
      graphemer: 1.4.0
      ignore: 5.3.2
      natural-compare: 1.4.0
      ts-api-utils: 2.1.0(typescript@5.8.3)
      typescript: 5.8.3
    transitivePeerDependencies:
      - supports-color

  '@typescript-eslint/parser@8.30.1(eslint@9.24.0(jiti@2.4.2))(typescript@5.8.3)':
    dependencies:
      '@typescript-eslint/scope-manager': 8.30.1
      '@typescript-eslint/types': 8.30.1
      '@typescript-eslint/typescript-estree': 8.30.1(typescript@5.8.3)
      '@typescript-eslint/visitor-keys': 8.30.1
      debug: 4.4.0
      eslint: 9.24.0(jiti@2.4.2)
      typescript: 5.8.3
    transitivePeerDependencies:
      - supports-color

  '@typescript-eslint/scope-manager@8.30.1':
    dependencies:
      '@typescript-eslint/types': 8.30.1
      '@typescript-eslint/visitor-keys': 8.30.1

  '@typescript-eslint/type-utils@8.30.1(eslint@9.24.0(jiti@2.4.2))(typescript@5.8.3)':
    dependencies:
      '@typescript-eslint/typescript-estree': 8.30.1(typescript@5.8.3)
      '@typescript-eslint/utils': 8.30.1(eslint@9.24.0(jiti@2.4.2))(typescript@5.8.3)
      debug: 4.4.0
      eslint: 9.24.0(jiti@2.4.2)
      ts-api-utils: 2.1.0(typescript@5.8.3)
      typescript: 5.8.3
    transitivePeerDependencies:
      - supports-color

  '@typescript-eslint/types@8.30.1': {}

  '@typescript-eslint/typescript-estree@8.30.1(typescript@5.8.3)':
    dependencies:
      '@typescript-eslint/types': 8.30.1
      '@typescript-eslint/visitor-keys': 8.30.1
      debug: 4.4.0
      fast-glob: 3.3.3
      is-glob: 4.0.3
      minimatch: 9.0.5
      semver: 7.7.1
      ts-api-utils: 2.1.0(typescript@5.8.3)
      typescript: 5.8.3
    transitivePeerDependencies:
      - supports-color

  '@typescript-eslint/utils@8.30.1(eslint@9.24.0(jiti@2.4.2))(typescript@5.8.3)':
    dependencies:
      '@eslint-community/eslint-utils': 4.6.1(eslint@9.24.0(jiti@2.4.2))
      '@typescript-eslint/scope-manager': 8.30.1
      '@typescript-eslint/types': 8.30.1
      '@typescript-eslint/typescript-estree': 8.30.1(typescript@5.8.3)
      eslint: 9.24.0(jiti@2.4.2)
      typescript: 5.8.3
    transitivePeerDependencies:
      - supports-color

  '@typescript-eslint/visitor-keys@8.30.1':
    dependencies:
      '@typescript-eslint/types': 8.30.1
      eslint-visitor-keys: 4.2.0

  '@ungap/structured-clone@1.3.0': {}

  '@unrs/resolver-binding-darwin-arm64@1.5.0':
    optional: true

  '@unrs/resolver-binding-darwin-x64@1.5.0':
    optional: true

  '@unrs/resolver-binding-freebsd-x64@1.5.0':
    optional: true

  '@unrs/resolver-binding-linux-arm-gnueabihf@1.5.0':
    optional: true

  '@unrs/resolver-binding-linux-arm-musleabihf@1.5.0':
    optional: true

  '@unrs/resolver-binding-linux-arm64-gnu@1.5.0':
    optional: true

  '@unrs/resolver-binding-linux-arm64-musl@1.5.0':
    optional: true

  '@unrs/resolver-binding-linux-ppc64-gnu@1.5.0':
    optional: true

  '@unrs/resolver-binding-linux-riscv64-gnu@1.5.0':
    optional: true

  '@unrs/resolver-binding-linux-s390x-gnu@1.5.0':
    optional: true

  '@unrs/resolver-binding-linux-x64-gnu@1.5.0':
    optional: true

  '@unrs/resolver-binding-linux-x64-musl@1.5.0':
    optional: true

  '@unrs/resolver-binding-wasm32-wasi@1.5.0':
    dependencies:
      '@napi-rs/wasm-runtime': 0.2.9
    optional: true

  '@unrs/resolver-binding-win32-arm64-msvc@1.5.0':
    optional: true

  '@unrs/resolver-binding-win32-ia32-msvc@1.5.0':
    optional: true

  '@unrs/resolver-binding-win32-x64-msvc@1.5.0':
    optional: true

  '@valibot/to-json-schema@1.0.0(valibot@1.0.0(typescript@5.8.3))':
    dependencies:
      valibot: 1.0.0(typescript@5.8.3)

  '@vitejs/plugin-vue@5.2.3(vite@5.4.18(@types/node@22.14.1))(vue@3.5.13(typescript@5.8.3))':
    dependencies:
      vite: 5.4.18(@types/node@22.14.1)
      vue: 3.5.13(typescript@5.8.3)

  '@vitest/expect@3.1.1':
    dependencies:
      '@vitest/spy': 3.1.1
      '@vitest/utils': 3.1.1
      chai: 5.2.0
      tinyrainbow: 2.0.0

  '@vitest/mocker@3.1.1(vite@6.3.2(@types/node@22.14.1)(jiti@2.4.2)(tsx@4.19.3)(yaml@2.7.1))':
    dependencies:
      '@vitest/spy': 3.1.1
      estree-walker: 3.0.3
      magic-string: 0.30.17
    optionalDependencies:
      vite: 6.3.2(@types/node@22.14.1)(jiti@2.4.2)(tsx@4.19.3)(yaml@2.7.1)

  '@vitest/pretty-format@3.1.1':
    dependencies:
      tinyrainbow: 2.0.0

  '@vitest/runner@3.1.1':
    dependencies:
      '@vitest/utils': 3.1.1
      pathe: 2.0.3

  '@vitest/snapshot@3.1.1':
    dependencies:
      '@vitest/pretty-format': 3.1.1
      magic-string: 0.30.17
      pathe: 2.0.3

  '@vitest/spy@3.1.1':
    dependencies:
      tinyspy: 3.0.2

  '@vitest/utils@3.1.1':
    dependencies:
      '@vitest/pretty-format': 3.1.1
      loupe: 3.1.3
      tinyrainbow: 2.0.0

  '@vue/compiler-core@3.5.13':
    dependencies:
      '@babel/parser': 7.27.0
      '@vue/shared': 3.5.13
      entities: 4.5.0
      estree-walker: 2.0.2
      source-map-js: 1.2.1

  '@vue/compiler-dom@3.5.13':
    dependencies:
      '@vue/compiler-core': 3.5.13
      '@vue/shared': 3.5.13

  '@vue/compiler-sfc@3.5.13':
    dependencies:
      '@babel/parser': 7.27.0
      '@vue/compiler-core': 3.5.13
      '@vue/compiler-dom': 3.5.13
      '@vue/compiler-ssr': 3.5.13
      '@vue/shared': 3.5.13
      estree-walker: 2.0.2
      magic-string: 0.30.17
      postcss: 8.5.3
      source-map-js: 1.2.1

  '@vue/compiler-ssr@3.5.13':
    dependencies:
      '@vue/compiler-dom': 3.5.13
      '@vue/shared': 3.5.13

  '@vue/devtools-api@7.7.4':
    dependencies:
      '@vue/devtools-kit': 7.7.4

  '@vue/devtools-kit@7.7.4':
    dependencies:
      '@vue/devtools-shared': 7.7.4
      birpc: 2.3.0
      hookable: 5.5.3
      mitt: 3.0.1
      perfect-debounce: 1.0.0
      speakingurl: 14.0.1
      superjson: 2.2.2

  '@vue/devtools-shared@7.7.4':
    dependencies:
      rfdc: 1.4.1

  '@vue/reactivity@3.5.13':
    dependencies:
      '@vue/shared': 3.5.13

  '@vue/runtime-core@3.5.13':
    dependencies:
      '@vue/reactivity': 3.5.13
      '@vue/shared': 3.5.13

  '@vue/runtime-dom@3.5.13':
    dependencies:
      '@vue/reactivity': 3.5.13
      '@vue/runtime-core': 3.5.13
      '@vue/shared': 3.5.13
      csstype: 3.1.3

  '@vue/server-renderer@3.5.13(vue@3.5.13(typescript@5.8.3))':
    dependencies:
      '@vue/compiler-ssr': 3.5.13
      '@vue/shared': 3.5.13
      vue: 3.5.13(typescript@5.8.3)

  '@vue/shared@3.5.13': {}

  '@vueuse/core@12.8.2(typescript@5.8.3)':
    dependencies:
      '@types/web-bluetooth': 0.0.21
      '@vueuse/metadata': 12.8.2
      '@vueuse/shared': 12.8.2(typescript@5.8.3)
      vue: 3.5.13(typescript@5.8.3)
    transitivePeerDependencies:
      - typescript

  '@vueuse/integrations@12.8.2(focus-trap@7.6.4)(typescript@5.8.3)':
    dependencies:
      '@vueuse/core': 12.8.2(typescript@5.8.3)
      '@vueuse/shared': 12.8.2(typescript@5.8.3)
      vue: 3.5.13(typescript@5.8.3)
    optionalDependencies:
      focus-trap: 7.6.4
    transitivePeerDependencies:
      - typescript

  '@vueuse/metadata@12.8.2': {}

  '@vueuse/shared@12.8.2(typescript@5.8.3)':
    dependencies:
      vue: 3.5.13(typescript@5.8.3)
    transitivePeerDependencies:
      - typescript

  acorn-jsx@5.3.2(acorn@8.14.1):
    dependencies:
      acorn: 8.14.1

  acorn@8.14.1: {}

  ajv@6.12.6:
    dependencies:
      fast-deep-equal: 3.1.3
      fast-json-stable-stringify: 2.1.0
      json-schema-traverse: 0.4.1
      uri-js: 4.4.1

  algoliasearch@5.23.4:
    dependencies:
      '@algolia/client-abtesting': 5.23.4
      '@algolia/client-analytics': 5.23.4
      '@algolia/client-common': 5.23.4
      '@algolia/client-insights': 5.23.4
      '@algolia/client-personalization': 5.23.4
      '@algolia/client-query-suggestions': 5.23.4
      '@algolia/client-search': 5.23.4
      '@algolia/ingestion': 1.23.4
      '@algolia/monitoring': 1.23.4
      '@algolia/recommend': 5.23.4
      '@algolia/requester-browser-xhr': 5.23.4
      '@algolia/requester-fetch': 5.23.4
      '@algolia/requester-node-http': 5.23.4

  ansi-regex@5.0.1: {}

  ansi-regex@6.1.0: {}

  ansi-styles@4.3.0:
    dependencies:
      color-convert: 2.0.1

  ansi-styles@6.2.1: {}

  ansis@3.17.0: {}

  any-promise@1.3.0: {}

  are-docs-informative@0.0.2: {}

  argparse@1.0.10:
    dependencies:
      sprintf-js: 1.0.3

  argparse@2.0.1: {}

  args-tokenizer@0.3.0: {}

  assertion-error@2.0.1: {}

  ast-kit@1.4.2:
    dependencies:
      '@babel/parser': 7.27.0
      pathe: 2.0.3

  bail@2.0.2: {}

  balanced-match@1.0.2: {}

  birpc@2.3.0: {}

  boolbase@1.0.0: {}

  brace-expansion@1.1.11:
    dependencies:
      balanced-match: 1.0.2
      concat-map: 0.0.1

  brace-expansion@2.0.1:
    dependencies:
      balanced-match: 1.0.2

  braces@3.0.3:
    dependencies:
      fill-range: 7.1.1

  browserslist@4.24.4:
    dependencies:
      caniuse-lite: 1.0.30001714
      electron-to-chromium: 1.5.138
      node-releases: 2.0.19
      update-browserslist-db: 1.1.3(browserslist@4.24.4)

  builtin-modules@5.0.0: {}

  bumpp@10.1.0:
    dependencies:
      ansis: 3.17.0
      args-tokenizer: 0.3.0
      c12: 3.0.3
      cac: 6.7.14
      escalade: 3.2.0
      jsonc-parser: 3.3.1
      package-manager-detector: 1.2.0
      semver: 7.7.1
      tinyexec: 0.3.2
      tinyglobby: 0.2.12
      yaml: 2.7.1
    transitivePeerDependencies:
      - magicast

  bundle-require@5.1.0(esbuild@0.25.2):
    dependencies:
      esbuild: 0.25.2
      load-tsconfig: 0.2.5

  byte-size@9.0.1: {}

  c12@3.0.3:
    dependencies:
      chokidar: 4.0.3
      confbox: 0.2.2
      defu: 6.1.4
      dotenv: 16.5.0
      exsolve: 1.0.5
      giget: 2.0.0
      jiti: 2.4.2
      ohash: 2.0.11
      pathe: 2.0.3
      perfect-debounce: 1.0.0
      pkg-types: 2.1.0
      rc9: 2.1.2

  cac@6.7.14: {}

  callsites@3.1.0: {}

  caniuse-lite@1.0.30001714: {}

  ccount@2.0.1: {}

  chai@5.2.0:
    dependencies:
      assertion-error: 2.0.1
      check-error: 2.1.1
      deep-eql: 5.0.2
      loupe: 3.1.3
      pathval: 2.0.0

  chalk@4.1.2:
    dependencies:
      ansi-styles: 4.3.0
      supports-color: 7.2.0

  character-entities-html4@2.1.0: {}

  character-entities-legacy@3.0.0: {}

  character-entities@2.0.2: {}

  check-error@2.1.1: {}

  chokidar@4.0.3:
    dependencies:
      readdirp: 4.1.2

  ci-info@4.2.0: {}

  citty@0.1.6:
    dependencies:
      consola: 3.4.2

  clean-regexp@1.0.0:
    dependencies:
      escape-string-regexp: 1.0.5

  cliui@8.0.1:
    dependencies:
      string-width: 4.2.3
      strip-ansi: 6.0.1
      wrap-ansi: 7.0.0

  color-convert@2.0.1:
    dependencies:
      color-name: 1.1.4

  color-name@1.1.4: {}

  comma-separated-tokens@2.0.3: {}

  commander@4.1.1: {}

  comment-parser@1.4.1: {}

  concat-map@0.0.1: {}

  confbox@0.1.8: {}

  confbox@0.2.2: {}

  consola@3.4.2: {}

  copy-anything@3.0.5:
    dependencies:
      is-what: 4.1.16

  core-js-compat@3.41.0:
    dependencies:
      browserslist: 4.24.4

  cross-spawn@7.0.6:
    dependencies:
      path-key: 3.1.1
      shebang-command: 2.0.0
      which: 2.0.2

  cssesc@3.0.0: {}

  csstype@3.1.3: {}

  debug@3.2.7:
    dependencies:
      ms: 2.1.3

  debug@4.4.0:
    dependencies:
      ms: 2.1.3

  decode-named-character-reference@1.1.0:
    dependencies:
      character-entities: 2.0.2

  deep-eql@5.0.2: {}

  deep-is@0.1.4: {}

  defu@6.1.4: {}

  dequal@2.0.3: {}

  destr@2.0.5: {}

  devlop@1.1.0:
    dependencies:
      dequal: 2.0.3

  diff@7.0.0: {}

  doctrine@3.0.0:
    dependencies:
      esutils: 2.0.3

  dotenv@16.5.0: {}

  dts-resolver@1.0.0:
    dependencies:
      oxc-resolver: 5.2.0
      pathe: 2.0.3

  eastasianwidth@0.2.0: {}

  electron-to-chromium@1.5.138: {}

  emoji-regex-xs@1.0.0: {}

  emoji-regex@8.0.0: {}

  emoji-regex@9.2.2: {}

  enhanced-resolve@5.18.1:
    dependencies:
      graceful-fs: 4.2.11
      tapable: 2.2.1

  entities@4.5.0: {}

  es-module-lexer@1.6.0: {}

  esbuild@0.21.5:
    optionalDependencies:
      '@esbuild/aix-ppc64': 0.21.5
      '@esbuild/android-arm': 0.21.5
      '@esbuild/android-arm64': 0.21.5
      '@esbuild/android-x64': 0.21.5
      '@esbuild/darwin-arm64': 0.21.5
      '@esbuild/darwin-x64': 0.21.5
      '@esbuild/freebsd-arm64': 0.21.5
      '@esbuild/freebsd-x64': 0.21.5
      '@esbuild/linux-arm': 0.21.5
      '@esbuild/linux-arm64': 0.21.5
      '@esbuild/linux-ia32': 0.21.5
      '@esbuild/linux-loong64': 0.21.5
      '@esbuild/linux-mips64el': 0.21.5
      '@esbuild/linux-ppc64': 0.21.5
      '@esbuild/linux-riscv64': 0.21.5
      '@esbuild/linux-s390x': 0.21.5
      '@esbuild/linux-x64': 0.21.5
      '@esbuild/netbsd-x64': 0.21.5
      '@esbuild/openbsd-x64': 0.21.5
      '@esbuild/sunos-x64': 0.21.5
      '@esbuild/win32-arm64': 0.21.5
      '@esbuild/win32-ia32': 0.21.5
      '@esbuild/win32-x64': 0.21.5

  esbuild@0.25.2:
    optionalDependencies:
      '@esbuild/aix-ppc64': 0.25.2
      '@esbuild/android-arm': 0.25.2
      '@esbuild/android-arm64': 0.25.2
      '@esbuild/android-x64': 0.25.2
      '@esbuild/darwin-arm64': 0.25.2
      '@esbuild/darwin-x64': 0.25.2
      '@esbuild/freebsd-arm64': 0.25.2
      '@esbuild/freebsd-x64': 0.25.2
      '@esbuild/linux-arm': 0.25.2
      '@esbuild/linux-arm64': 0.25.2
      '@esbuild/linux-ia32': 0.25.2
      '@esbuild/linux-loong64': 0.25.2
      '@esbuild/linux-mips64el': 0.25.2
      '@esbuild/linux-ppc64': 0.25.2
      '@esbuild/linux-riscv64': 0.25.2
      '@esbuild/linux-s390x': 0.25.2
      '@esbuild/linux-x64': 0.25.2
      '@esbuild/netbsd-arm64': 0.25.2
      '@esbuild/netbsd-x64': 0.25.2
      '@esbuild/openbsd-arm64': 0.25.2
      '@esbuild/openbsd-x64': 0.25.2
      '@esbuild/sunos-x64': 0.25.2
      '@esbuild/win32-arm64': 0.25.2
      '@esbuild/win32-ia32': 0.25.2
      '@esbuild/win32-x64': 0.25.2

  escalade@3.2.0: {}

  escape-string-regexp@1.0.5: {}

  escape-string-regexp@4.0.0: {}

  escape-string-regexp@5.0.0: {}

  eslint-compat-utils@0.5.1(eslint@9.24.0(jiti@2.4.2)):
    dependencies:
      eslint: 9.24.0(jiti@2.4.2)
      semver: 7.7.1

  eslint-compat-utils@0.6.5(eslint@9.24.0(jiti@2.4.2)):
    dependencies:
      eslint: 9.24.0(jiti@2.4.2)
      semver: 7.7.1

  eslint-config-flat-gitignore@2.1.0(eslint@9.24.0(jiti@2.4.2)):
    dependencies:
      '@eslint/compat': 1.2.8(eslint@9.24.0(jiti@2.4.2))
      eslint: 9.24.0(jiti@2.4.2)

  eslint-config-prettier@10.1.2(eslint@9.24.0(jiti@2.4.2)):
    dependencies:
      eslint: 9.24.0(jiti@2.4.2)

  eslint-flat-config-utils@2.0.1:
    dependencies:
      pathe: 2.0.3

  eslint-import-resolver-node@0.3.9:
    dependencies:
      debug: 3.2.7
      is-core-module: 2.16.1
      resolve: 1.22.10
    transitivePeerDependencies:
      - supports-color

  eslint-json-compat-utils@0.2.1(eslint@9.24.0(jiti@2.4.2))(jsonc-eslint-parser@2.4.0):
    dependencies:
      eslint: 9.24.0(jiti@2.4.2)
      esquery: 1.6.0
      jsonc-eslint-parser: 2.4.0

  eslint-plugin-antfu@3.1.1(eslint@9.24.0(jiti@2.4.2)):
    dependencies:
      eslint: 9.24.0(jiti@2.4.2)

  eslint-plugin-command@3.2.0(eslint@9.24.0(jiti@2.4.2)):
    dependencies:
      '@es-joy/jsdoccomment': 0.50.0
      eslint: 9.24.0(jiti@2.4.2)

  eslint-plugin-de-morgan@1.2.1(eslint@9.24.0(jiti@2.4.2)):
    dependencies:
      eslint: 9.24.0(jiti@2.4.2)

  eslint-plugin-es-x@7.8.0(eslint@9.24.0(jiti@2.4.2)):
    dependencies:
      '@eslint-community/eslint-utils': 4.6.1(eslint@9.24.0(jiti@2.4.2))
      '@eslint-community/regexpp': 4.12.1
      eslint: 9.24.0(jiti@2.4.2)
      eslint-compat-utils: 0.5.1(eslint@9.24.0(jiti@2.4.2))

  eslint-plugin-import-x@4.10.5(eslint@9.24.0(jiti@2.4.2))(typescript@5.8.3):
    dependencies:
      '@pkgr/core': 0.2.4
      '@types/doctrine': 0.0.9
      '@typescript-eslint/utils': 8.30.1(eslint@9.24.0(jiti@2.4.2))(typescript@5.8.3)
      debug: 4.4.0
      doctrine: 3.0.0
      eslint: 9.24.0(jiti@2.4.2)
      eslint-import-resolver-node: 0.3.9
      get-tsconfig: 4.10.0
      is-glob: 4.0.3
      minimatch: 10.0.1
      semver: 7.7.1
      stable-hash: 0.0.5
      tslib: 2.8.1
      unrs-resolver: 1.5.0
    transitivePeerDependencies:
      - supports-color
      - typescript

  eslint-plugin-jsdoc@50.6.9(eslint@9.24.0(jiti@2.4.2)):
    dependencies:
      '@es-joy/jsdoccomment': 0.49.0
      are-docs-informative: 0.0.2
      comment-parser: 1.4.1
      debug: 4.4.0
      escape-string-regexp: 4.0.0
      eslint: 9.24.0(jiti@2.4.2)
      espree: 10.3.0
      esquery: 1.6.0
      parse-imports: 2.2.1
      semver: 7.7.1
      spdx-expression-parse: 4.0.0
      synckit: 0.9.2
    transitivePeerDependencies:
      - supports-color

  eslint-plugin-jsonc@2.20.0(eslint@9.24.0(jiti@2.4.2)):
    dependencies:
      '@eslint-community/eslint-utils': 4.6.1(eslint@9.24.0(jiti@2.4.2))
      eslint: 9.24.0(jiti@2.4.2)
      eslint-compat-utils: 0.6.5(eslint@9.24.0(jiti@2.4.2))
      eslint-json-compat-utils: 0.2.1(eslint@9.24.0(jiti@2.4.2))(jsonc-eslint-parser@2.4.0)
      espree: 10.3.0
      graphemer: 1.4.0
      jsonc-eslint-parser: 2.4.0
      natural-compare: 1.4.0
      synckit: 0.10.3
    transitivePeerDependencies:
      - '@eslint/json'

  eslint-plugin-n@17.17.0(eslint@9.24.0(jiti@2.4.2)):
    dependencies:
      '@eslint-community/eslint-utils': 4.6.1(eslint@9.24.0(jiti@2.4.2))
      enhanced-resolve: 5.18.1
      eslint: 9.24.0(jiti@2.4.2)
      eslint-plugin-es-x: 7.8.0(eslint@9.24.0(jiti@2.4.2))
      get-tsconfig: 4.10.0
      globals: 15.15.0
      ignore: 5.3.2
      minimatch: 9.0.5
      semver: 7.7.1

  eslint-plugin-perfectionist@4.11.0(eslint@9.24.0(jiti@2.4.2))(typescript@5.8.3):
    dependencies:
      '@typescript-eslint/types': 8.30.1
      '@typescript-eslint/utils': 8.30.1(eslint@9.24.0(jiti@2.4.2))(typescript@5.8.3)
      eslint: 9.24.0(jiti@2.4.2)
      natural-orderby: 5.0.0
    transitivePeerDependencies:
      - supports-color
      - typescript

  eslint-plugin-pnpm@0.3.1(eslint@9.24.0(jiti@2.4.2)):
    dependencies:
      eslint: 9.24.0(jiti@2.4.2)
      find-up-simple: 1.0.1
      jsonc-eslint-parser: 2.4.0
      pathe: 2.0.3
      pnpm-workspace-yaml: 0.3.1
      tinyglobby: 0.2.12
      yaml-eslint-parser: 1.3.0

  eslint-plugin-prettier@5.2.6(@types/eslint@9.6.1)(eslint-config-prettier@10.1.2(eslint@9.24.0(jiti@2.4.2)))(eslint@9.24.0(jiti@2.4.2))(prettier@3.5.3):
    dependencies:
      eslint: 9.24.0(jiti@2.4.2)
      prettier: 3.5.3
      prettier-linter-helpers: 1.0.0
      synckit: 0.11.4
    optionalDependencies:
      '@types/eslint': 9.6.1
      eslint-config-prettier: 10.1.2(eslint@9.24.0(jiti@2.4.2))

  eslint-plugin-regexp@2.7.0(eslint@9.24.0(jiti@2.4.2)):
    dependencies:
      '@eslint-community/eslint-utils': 4.6.1(eslint@9.24.0(jiti@2.4.2))
      '@eslint-community/regexpp': 4.12.1
      comment-parser: 1.4.1
      eslint: 9.24.0(jiti@2.4.2)
      jsdoc-type-pratt-parser: 4.1.0
      refa: 0.12.1
      regexp-ast-analysis: 0.7.1
      scslre: 0.3.0

  eslint-plugin-sxzz@0.2.2(eslint@9.24.0(jiti@2.4.2)):
    dependencies:
      eslint: 9.24.0(jiti@2.4.2)

  eslint-plugin-unicorn@58.0.0(eslint@9.24.0(jiti@2.4.2)):
    dependencies:
      '@babel/helper-validator-identifier': 7.25.9
      '@eslint-community/eslint-utils': 4.6.1(eslint@9.24.0(jiti@2.4.2))
      '@eslint/plugin-kit': 0.2.8
      ci-info: 4.2.0
      clean-regexp: 1.0.0
      core-js-compat: 3.41.0
      eslint: 9.24.0(jiti@2.4.2)
      esquery: 1.6.0
      globals: 16.0.0
      indent-string: 5.0.0
      is-builtin-module: 5.0.0
      jsesc: 3.1.0
      pluralize: 8.0.0
      read-package-up: 11.0.0
      regexp-tree: 0.1.27
      regjsparser: 0.12.0
      semver: 7.7.1
      strip-indent: 4.0.0

  eslint-plugin-unused-imports@4.1.4(@typescript-eslint/eslint-plugin@8.30.1(@typescript-eslint/parser@8.30.1(eslint@9.24.0(jiti@2.4.2))(typescript@5.8.3))(eslint@9.24.0(jiti@2.4.2))(typescript@5.8.3))(eslint@9.24.0(jiti@2.4.2)):
    dependencies:
      eslint: 9.24.0(jiti@2.4.2)
    optionalDependencies:
      '@typescript-eslint/eslint-plugin': 8.30.1(@typescript-eslint/parser@8.30.1(eslint@9.24.0(jiti@2.4.2))(typescript@5.8.3))(eslint@9.24.0(jiti@2.4.2))(typescript@5.8.3)

  eslint-plugin-vue@10.0.0(eslint@9.24.0(jiti@2.4.2))(vue-eslint-parser@10.1.3(eslint@9.24.0(jiti@2.4.2))):
    dependencies:
      '@eslint-community/eslint-utils': 4.6.1(eslint@9.24.0(jiti@2.4.2))
      eslint: 9.24.0(jiti@2.4.2)
      natural-compare: 1.4.0
      nth-check: 2.1.1
      postcss-selector-parser: 6.1.2
      semver: 7.7.1
      vue-eslint-parser: 10.1.3(eslint@9.24.0(jiti@2.4.2))
      xml-name-validator: 4.0.0

  eslint-plugin-yml@1.17.0(eslint@9.24.0(jiti@2.4.2)):
    dependencies:
      debug: 4.4.0
      escape-string-regexp: 4.0.0
      eslint: 9.24.0(jiti@2.4.2)
      eslint-compat-utils: 0.6.5(eslint@9.24.0(jiti@2.4.2))
      natural-compare: 1.4.0
      yaml-eslint-parser: 1.3.0
    transitivePeerDependencies:
      - supports-color

  eslint-scope@8.3.0:
    dependencies:
      esrecurse: 4.3.0
      estraverse: 5.3.0

  eslint-visitor-keys@3.4.3: {}

  eslint-visitor-keys@4.2.0: {}

  eslint@9.24.0(jiti@2.4.2):
    dependencies:
      '@eslint-community/eslint-utils': 4.6.1(eslint@9.24.0(jiti@2.4.2))
      '@eslint-community/regexpp': 4.12.1
      '@eslint/config-array': 0.20.0
      '@eslint/config-helpers': 0.2.1
      '@eslint/core': 0.12.0
      '@eslint/eslintrc': 3.3.1
      '@eslint/js': 9.24.0
      '@eslint/plugin-kit': 0.2.8
      '@humanfs/node': 0.16.6
      '@humanwhocodes/module-importer': 1.0.1
      '@humanwhocodes/retry': 0.4.2
      '@types/estree': 1.0.7
      '@types/json-schema': 7.0.15
      ajv: 6.12.6
      chalk: 4.1.2
      cross-spawn: 7.0.6
      debug: 4.4.0
      escape-string-regexp: 4.0.0
      eslint-scope: 8.3.0
      eslint-visitor-keys: 4.2.0
      espree: 10.3.0
      esquery: 1.6.0
      esutils: 2.0.3
      fast-deep-equal: 3.1.3
      file-entry-cache: 8.0.0
      find-up: 5.0.0
      glob-parent: 6.0.2
      ignore: 5.3.2
      imurmurhash: 0.1.4
      is-glob: 4.0.3
      json-stable-stringify-without-jsonify: 1.0.1
      lodash.merge: 4.6.2
      minimatch: 3.1.2
      natural-compare: 1.4.0
      optionator: 0.9.4
    optionalDependencies:
      jiti: 2.4.2
    transitivePeerDependencies:
      - supports-color

  espree@10.3.0:
    dependencies:
      acorn: 8.14.1
      acorn-jsx: 5.3.2(acorn@8.14.1)
      eslint-visitor-keys: 4.2.0

  espree@9.6.1:
    dependencies:
      acorn: 8.14.1
      acorn-jsx: 5.3.2(acorn@8.14.1)
      eslint-visitor-keys: 3.4.3

  esprima@4.0.1: {}

  esquery@1.6.0:
    dependencies:
      estraverse: 5.3.0

  esrecurse@4.3.0:
    dependencies:
      estraverse: 5.3.0

  estraverse@5.3.0: {}

  estree-walker@2.0.2: {}

  estree-walker@3.0.3:
    dependencies:
      '@types/estree': 1.0.7

  esutils@2.0.3: {}

  expect-type@1.2.1: {}

  exsolve@1.0.5: {}

  extend-shallow@2.0.1:
    dependencies:
      is-extendable: 0.1.1

  extend@3.0.2: {}

  fast-deep-equal@3.1.3: {}

  fast-diff@1.3.0: {}

  fast-glob@3.3.3:
    dependencies:
      '@nodelib/fs.stat': 2.0.5
      '@nodelib/fs.walk': 1.2.8
      glob-parent: 5.1.2
      merge2: 1.4.1
      micromatch: 4.0.8

  fast-json-stable-stringify@2.1.0: {}

  fast-levenshtein@2.0.6: {}

  fastq@1.19.1:
    dependencies:
      reusify: 1.1.0

  fault@2.0.1:
    dependencies:
      format: 0.2.2

  fdir@6.4.3(picomatch@4.0.2):
    optionalDependencies:
      picomatch: 4.0.2

  file-entry-cache@8.0.0:
    dependencies:
      flat-cache: 4.0.1

  fill-range@7.1.1:
    dependencies:
      to-regex-range: 5.0.1

  find-up-simple@1.0.1: {}

  find-up@5.0.0:
    dependencies:
      locate-path: 6.0.0
      path-exists: 4.0.0

  flat-cache@4.0.1:
    dependencies:
      flatted: 3.3.3
      keyv: 4.5.4

  flatted@3.3.3: {}

  focus-trap@7.6.4:
    dependencies:
      tabbable: 6.2.0

  foreground-child@3.3.1:
    dependencies:
      cross-spawn: 7.0.6
      signal-exit: 4.1.0

  format@0.2.2: {}

  fsevents@2.3.3:
    optional: true

  function-bind@1.1.2: {}

  get-caller-file@2.0.5: {}

  get-tsconfig@4.10.0:
    dependencies:
      resolve-pkg-maps: 1.0.0

  giget@2.0.0:
    dependencies:
      citty: 0.1.6
      consola: 3.4.2
      defu: 6.1.4
      node-fetch-native: 1.6.6
      nypm: 0.6.0
      pathe: 2.0.3

  glob-parent@5.1.2:
    dependencies:
      is-glob: 4.0.3

  glob-parent@6.0.2:
    dependencies:
      is-glob: 4.0.3

  glob@10.4.5:
    dependencies:
      foreground-child: 3.3.1
      jackspeak: 3.4.3
      minimatch: 9.0.5
      minipass: 7.1.2
      package-json-from-dist: 1.0.1
      path-scurry: 1.11.1

  globals@14.0.0: {}

  globals@15.15.0: {}

  globals@16.0.0: {}

  graceful-fs@4.2.11: {}

  graphemer@1.4.0: {}

  gray-matter@4.0.3:
    dependencies:
      js-yaml: 3.14.1
      kind-of: 6.0.3
      section-matter: 1.0.0
      strip-bom-string: 1.0.0

  has-flag@4.0.0: {}

  hasown@2.0.2:
    dependencies:
      function-bind: 1.1.2

  hast-util-to-html@9.0.5:
    dependencies:
      '@types/hast': 3.0.4
      '@types/unist': 3.0.3
      ccount: 2.0.1
      comma-separated-tokens: 2.0.3
      hast-util-whitespace: 3.0.0
      html-void-elements: 3.0.0
      mdast-util-to-hast: 13.2.0
      property-information: 7.0.0
      space-separated-tokens: 2.0.2
      stringify-entities: 4.0.4
      zwitch: 2.0.4

  hast-util-whitespace@3.0.0:
    dependencies:
      '@types/hast': 3.0.4

  hookable@5.5.3: {}

  hosted-git-info@7.0.2:
    dependencies:
      lru-cache: 10.4.3

  html-void-elements@3.0.0: {}

  ignore@5.3.2: {}

  import-fresh@3.3.1:
    dependencies:
      parent-module: 1.0.1
      resolve-from: 4.0.0

  imurmurhash@0.1.4: {}

  indent-string@5.0.0: {}

  index-to-position@1.1.0: {}

  is-builtin-module@5.0.0:
    dependencies:
      builtin-modules: 5.0.0

  is-core-module@2.16.1:
    dependencies:
      hasown: 2.0.2

  is-extendable@0.1.1: {}

  is-extglob@2.1.1: {}

  is-fullwidth-code-point@3.0.0: {}

  is-glob@4.0.3:
    dependencies:
      is-extglob: 2.1.1

  is-number@7.0.0: {}

  is-plain-obj@4.1.0: {}

  is-what@4.1.16: {}

  isexe@2.0.0: {}

  jackspeak@3.4.3:
    dependencies:
      '@isaacs/cliui': 8.0.2
    optionalDependencies:
      '@pkgjs/parseargs': 0.11.0

  jiti@2.4.2: {}

  joycon@3.1.1: {}

  js-tokens@4.0.0: {}

  js-tokens@9.0.1: {}

  js-yaml@3.14.1:
    dependencies:
      argparse: 1.0.10
      esprima: 4.0.1

  js-yaml@4.1.0:
    dependencies:
      argparse: 2.0.1

  jsdoc-type-pratt-parser@4.1.0: {}

  jsesc@3.0.2: {}

  jsesc@3.1.0: {}

  json-buffer@3.0.1: {}

  json-schema-traverse@0.4.1: {}

  json-stable-stringify-without-jsonify@1.0.1: {}

  jsonc-eslint-parser@2.4.0:
    dependencies:
      acorn: 8.14.1
      eslint-visitor-keys: 3.4.3
      espree: 9.6.1
      semver: 7.7.1

  jsonc-parser@3.3.1: {}

  keyv@4.5.4:
    dependencies:
      json-buffer: 3.0.1

  kind-of@6.0.3: {}

  kolorist@1.8.0: {}

  levn@0.4.1:
    dependencies:
      prelude-ls: 1.2.1
      type-check: 0.4.0

  lilconfig@3.1.3: {}

  lines-and-columns@1.2.4: {}

  load-tsconfig@0.2.5: {}

  local-pkg@1.1.1:
    dependencies:
      mlly: 1.7.4
      pkg-types: 2.1.0
      quansync: 0.2.10

  locate-path@6.0.0:
    dependencies:
      p-locate: 5.0.0

  lodash.merge@4.6.2: {}

  lodash.sortby@4.7.0: {}

  lodash@4.17.21: {}

  longest-streak@3.1.0: {}

  loupe@3.1.3: {}

  lru-cache@10.4.3: {}

  magic-string-ast@0.9.1:
    dependencies:
      magic-string: 0.30.17

  magic-string@0.30.17:
    dependencies:
      '@jridgewell/sourcemap-codec': 1.5.0

  mark.js@8.11.1: {}

  markdown-table@3.0.4: {}

  markdown-title@1.0.2: {}

  mdast-util-find-and-replace@3.0.2:
    dependencies:
      '@types/mdast': 4.0.4
      escape-string-regexp: 5.0.0
      unist-util-is: 6.0.0
      unist-util-visit-parents: 6.0.1

  mdast-util-from-markdown@2.0.2:
    dependencies:
      '@types/mdast': 4.0.4
      '@types/unist': 3.0.3
      decode-named-character-reference: 1.1.0
      devlop: 1.1.0
      mdast-util-to-string: 4.0.0
      micromark: 4.0.2
      micromark-util-decode-numeric-character-reference: 2.0.2
      micromark-util-decode-string: 2.0.1
      micromark-util-normalize-identifier: 2.0.1
      micromark-util-symbol: 2.0.1
      micromark-util-types: 2.0.2
      unist-util-stringify-position: 4.0.0
    transitivePeerDependencies:
      - supports-color

  mdast-util-frontmatter@2.0.1:
    dependencies:
      '@types/mdast': 4.0.4
      devlop: 1.1.0
      escape-string-regexp: 5.0.0
      mdast-util-from-markdown: 2.0.2
      mdast-util-to-markdown: 2.1.2
      micromark-extension-frontmatter: 2.0.0
    transitivePeerDependencies:
      - supports-color

  mdast-util-gfm-autolink-literal@2.0.1:
    dependencies:
      '@types/mdast': 4.0.4
      ccount: 2.0.1
      devlop: 1.1.0
      mdast-util-find-and-replace: 3.0.2
      micromark-util-character: 2.1.1

  mdast-util-gfm-footnote@2.1.0:
    dependencies:
      '@types/mdast': 4.0.4
      devlop: 1.1.0
      mdast-util-from-markdown: 2.0.2
      mdast-util-to-markdown: 2.1.2
      micromark-util-normalize-identifier: 2.0.1
    transitivePeerDependencies:
      - supports-color

  mdast-util-gfm-strikethrough@2.0.0:
    dependencies:
      '@types/mdast': 4.0.4
      mdast-util-from-markdown: 2.0.2
      mdast-util-to-markdown: 2.1.2
    transitivePeerDependencies:
      - supports-color

  mdast-util-gfm-table@2.0.0:
    dependencies:
      '@types/mdast': 4.0.4
      devlop: 1.1.0
      markdown-table: 3.0.4
      mdast-util-from-markdown: 2.0.2
      mdast-util-to-markdown: 2.1.2
    transitivePeerDependencies:
      - supports-color

  mdast-util-gfm-task-list-item@2.0.0:
    dependencies:
      '@types/mdast': 4.0.4
      devlop: 1.1.0
      mdast-util-from-markdown: 2.0.2
      mdast-util-to-markdown: 2.1.2
    transitivePeerDependencies:
      - supports-color

  mdast-util-gfm@3.1.0:
    dependencies:
      mdast-util-from-markdown: 2.0.2
      mdast-util-gfm-autolink-literal: 2.0.1
      mdast-util-gfm-footnote: 2.1.0
      mdast-util-gfm-strikethrough: 2.0.0
      mdast-util-gfm-table: 2.0.0
      mdast-util-gfm-task-list-item: 2.0.0
      mdast-util-to-markdown: 2.1.2
    transitivePeerDependencies:
      - supports-color

  mdast-util-phrasing@4.1.0:
    dependencies:
      '@types/mdast': 4.0.4
      unist-util-is: 6.0.0

  mdast-util-to-hast@13.2.0:
    dependencies:
      '@types/hast': 3.0.4
      '@types/mdast': 4.0.4
      '@ungap/structured-clone': 1.3.0
      devlop: 1.1.0
      micromark-util-sanitize-uri: 2.0.1
      trim-lines: 3.0.1
      unist-util-position: 5.0.0
      unist-util-visit: 5.0.0
      vfile: 6.0.3

  mdast-util-to-markdown@2.1.2:
    dependencies:
      '@types/mdast': 4.0.4
      '@types/unist': 3.0.3
      longest-streak: 3.1.0
      mdast-util-phrasing: 4.1.0
      mdast-util-to-string: 4.0.0
      micromark-util-classify-character: 2.0.1
      micromark-util-decode-string: 2.0.1
      unist-util-visit: 5.0.0
      zwitch: 2.0.4

  mdast-util-to-string@4.0.0:
    dependencies:
      '@types/mdast': 4.0.4

  merge2@1.4.1: {}

  micromark-core-commonmark@2.0.3:
    dependencies:
      decode-named-character-reference: 1.1.0
      devlop: 1.1.0
      micromark-factory-destination: 2.0.1
      micromark-factory-label: 2.0.1
      micromark-factory-space: 2.0.1
      micromark-factory-title: 2.0.1
      micromark-factory-whitespace: 2.0.1
      micromark-util-character: 2.1.1
      micromark-util-chunked: 2.0.1
      micromark-util-classify-character: 2.0.1
      micromark-util-html-tag-name: 2.0.1
      micromark-util-normalize-identifier: 2.0.1
      micromark-util-resolve-all: 2.0.1
      micromark-util-subtokenize: 2.1.0
      micromark-util-symbol: 2.0.1
      micromark-util-types: 2.0.2

  micromark-extension-frontmatter@2.0.0:
    dependencies:
      fault: 2.0.1
      micromark-util-character: 2.1.1
      micromark-util-symbol: 2.0.1
      micromark-util-types: 2.0.2

  micromark-extension-gfm-autolink-literal@2.1.0:
    dependencies:
      micromark-util-character: 2.1.1
      micromark-util-sanitize-uri: 2.0.1
      micromark-util-symbol: 2.0.1
      micromark-util-types: 2.0.2

  micromark-extension-gfm-footnote@2.1.0:
    dependencies:
      devlop: 1.1.0
      micromark-core-commonmark: 2.0.3
      micromark-factory-space: 2.0.1
      micromark-util-character: 2.1.1
      micromark-util-normalize-identifier: 2.0.1
      micromark-util-sanitize-uri: 2.0.1
      micromark-util-symbol: 2.0.1
      micromark-util-types: 2.0.2

  micromark-extension-gfm-strikethrough@2.1.0:
    dependencies:
      devlop: 1.1.0
      micromark-util-chunked: 2.0.1
      micromark-util-classify-character: 2.0.1
      micromark-util-resolve-all: 2.0.1
      micromark-util-symbol: 2.0.1
      micromark-util-types: 2.0.2

  micromark-extension-gfm-table@2.1.1:
    dependencies:
      devlop: 1.1.0
      micromark-factory-space: 2.0.1
      micromark-util-character: 2.1.1
      micromark-util-symbol: 2.0.1
      micromark-util-types: 2.0.2

  micromark-extension-gfm-tagfilter@2.0.0:
    dependencies:
      micromark-util-types: 2.0.2

  micromark-extension-gfm-task-list-item@2.1.0:
    dependencies:
      devlop: 1.1.0
      micromark-factory-space: 2.0.1
      micromark-util-character: 2.1.1
      micromark-util-symbol: 2.0.1
      micromark-util-types: 2.0.2

  micromark-extension-gfm@3.0.0:
    dependencies:
      micromark-extension-gfm-autolink-literal: 2.1.0
      micromark-extension-gfm-footnote: 2.1.0
      micromark-extension-gfm-strikethrough: 2.1.0
      micromark-extension-gfm-table: 2.1.1
      micromark-extension-gfm-tagfilter: 2.0.0
      micromark-extension-gfm-task-list-item: 2.1.0
      micromark-util-combine-extensions: 2.0.1
      micromark-util-types: 2.0.2

  micromark-factory-destination@2.0.1:
    dependencies:
      micromark-util-character: 2.1.1
      micromark-util-symbol: 2.0.1
      micromark-util-types: 2.0.2

  micromark-factory-label@2.0.1:
    dependencies:
      devlop: 1.1.0
      micromark-util-character: 2.1.1
      micromark-util-symbol: 2.0.1
      micromark-util-types: 2.0.2

  micromark-factory-space@2.0.1:
    dependencies:
      micromark-util-character: 2.1.1
      micromark-util-types: 2.0.2

  micromark-factory-title@2.0.1:
    dependencies:
      micromark-factory-space: 2.0.1
      micromark-util-character: 2.1.1
      micromark-util-symbol: 2.0.1
      micromark-util-types: 2.0.2

  micromark-factory-whitespace@2.0.1:
    dependencies:
      micromark-factory-space: 2.0.1
      micromark-util-character: 2.1.1
      micromark-util-symbol: 2.0.1
      micromark-util-types: 2.0.2

  micromark-util-character@2.1.1:
    dependencies:
      micromark-util-symbol: 2.0.1
      micromark-util-types: 2.0.2

  micromark-util-chunked@2.0.1:
    dependencies:
      micromark-util-symbol: 2.0.1

  micromark-util-classify-character@2.0.1:
    dependencies:
      micromark-util-character: 2.1.1
      micromark-util-symbol: 2.0.1
      micromark-util-types: 2.0.2

  micromark-util-combine-extensions@2.0.1:
    dependencies:
      micromark-util-chunked: 2.0.1
      micromark-util-types: 2.0.2

  micromark-util-decode-numeric-character-reference@2.0.2:
    dependencies:
      micromark-util-symbol: 2.0.1

  micromark-util-decode-string@2.0.1:
    dependencies:
      decode-named-character-reference: 1.1.0
      micromark-util-character: 2.1.1
      micromark-util-decode-numeric-character-reference: 2.0.2
      micromark-util-symbol: 2.0.1

  micromark-util-encode@2.0.1: {}

  micromark-util-html-tag-name@2.0.1: {}

  micromark-util-normalize-identifier@2.0.1:
    dependencies:
      micromark-util-symbol: 2.0.1

  micromark-util-resolve-all@2.0.1:
    dependencies:
      micromark-util-types: 2.0.2

  micromark-util-sanitize-uri@2.0.1:
    dependencies:
      micromark-util-character: 2.1.1
      micromark-util-encode: 2.0.1
      micromark-util-symbol: 2.0.1

  micromark-util-subtokenize@2.1.0:
    dependencies:
      devlop: 1.1.0
      micromark-util-chunked: 2.0.1
      micromark-util-symbol: 2.0.1
      micromark-util-types: 2.0.2

  micromark-util-symbol@2.0.1: {}

  micromark-util-types@2.0.2: {}

  micromark@4.0.2:
    dependencies:
      '@types/debug': 4.1.12
      debug: 4.4.0
      decode-named-character-reference: 1.1.0
      devlop: 1.1.0
      micromark-core-commonmark: 2.0.3
      micromark-factory-space: 2.0.1
      micromark-util-character: 2.1.1
      micromark-util-chunked: 2.0.1
      micromark-util-combine-extensions: 2.0.1
      micromark-util-decode-numeric-character-reference: 2.0.2
      micromark-util-encode: 2.0.1
      micromark-util-normalize-identifier: 2.0.1
      micromark-util-resolve-all: 2.0.1
      micromark-util-sanitize-uri: 2.0.1
      micromark-util-subtokenize: 2.1.0
      micromark-util-symbol: 2.0.1
      micromark-util-types: 2.0.2
    transitivePeerDependencies:
      - supports-color

  micromatch@4.0.8:
    dependencies:
      braces: 3.0.3
      picomatch: 2.3.1

  millify@6.1.0:
    dependencies:
      yargs: 17.7.2

  min-indent@1.0.1: {}

  minimatch@10.0.1:
    dependencies:
      brace-expansion: 2.0.1

  minimatch@3.1.2:
    dependencies:
      brace-expansion: 1.1.11

  minimatch@9.0.5:
    dependencies:
      brace-expansion: 2.0.1

  minipass@7.1.2: {}

  minisearch@7.1.2: {}

  mitt@3.0.1: {}

  mlly@1.7.4:
    dependencies:
      acorn: 8.14.1
      pathe: 2.0.3
      pkg-types: 1.3.1
      ufo: 1.6.1

  mri@1.2.0: {}

  ms@2.1.3: {}

  mz@2.7.0:
    dependencies:
      any-promise: 1.3.0
      object-assign: 4.1.1
      thenify-all: 1.6.0

  nanoid@3.3.11: {}

  natural-compare@1.4.0: {}

  natural-orderby@5.0.0: {}

  node-fetch-native@1.6.6: {}

  node-releases@2.0.19: {}

  normalize-package-data@6.0.2:
    dependencies:
      hosted-git-info: 7.0.2
      semver: 7.7.1
      validate-npm-package-license: 3.0.4

  nth-check@2.1.1:
    dependencies:
      boolbase: 1.0.0

  nypm@0.6.0:
    dependencies:
      citty: 0.1.6
      consola: 3.4.2
      pathe: 2.0.3
      pkg-types: 2.1.0
      tinyexec: 0.3.2

  object-assign@4.1.1: {}

  ohash@2.0.11: {}

  oniguruma-to-es@3.1.1:
    dependencies:
      emoji-regex-xs: 1.0.0
      regex: 6.0.1
      regex-recursion: 6.0.2

  optionator@0.9.4:
    dependencies:
      deep-is: 0.1.4
      fast-levenshtein: 2.0.6
      levn: 0.4.1
      prelude-ls: 1.2.1
      type-check: 0.4.0
      word-wrap: 1.2.5

  oxc-parser@0.64.0:
    dependencies:
      '@oxc-project/types': 0.64.0
    optionalDependencies:
      '@oxc-parser/binding-darwin-arm64': 0.64.0
      '@oxc-parser/binding-darwin-x64': 0.64.0
      '@oxc-parser/binding-linux-arm-gnueabihf': 0.64.0
      '@oxc-parser/binding-linux-arm64-gnu': 0.64.0
      '@oxc-parser/binding-linux-arm64-musl': 0.64.0
      '@oxc-parser/binding-linux-x64-gnu': 0.64.0
      '@oxc-parser/binding-linux-x64-musl': 0.64.0
      '@oxc-parser/binding-wasm32-wasi': 0.64.0
      '@oxc-parser/binding-win32-arm64-msvc': 0.64.0
      '@oxc-parser/binding-win32-x64-msvc': 0.64.0

  oxc-resolver@5.2.0:
    optionalDependencies:
      '@oxc-resolver/binding-darwin-arm64': 5.2.0
      '@oxc-resolver/binding-darwin-x64': 5.2.0
      '@oxc-resolver/binding-freebsd-x64': 5.2.0
      '@oxc-resolver/binding-linux-arm-gnueabihf': 5.2.0
      '@oxc-resolver/binding-linux-arm64-gnu': 5.2.0
      '@oxc-resolver/binding-linux-arm64-musl': 5.2.0
      '@oxc-resolver/binding-linux-riscv64-gnu': 5.2.0
      '@oxc-resolver/binding-linux-s390x-gnu': 5.2.0
      '@oxc-resolver/binding-linux-x64-gnu': 5.2.0
      '@oxc-resolver/binding-linux-x64-musl': 5.2.0
      '@oxc-resolver/binding-wasm32-wasi': 5.2.0
      '@oxc-resolver/binding-win32-arm64-msvc': 5.2.0
      '@oxc-resolver/binding-win32-x64-msvc': 5.2.0

  oxc-transform@0.64.0:
    optionalDependencies:
      '@oxc-transform/binding-darwin-arm64': 0.64.0
      '@oxc-transform/binding-darwin-x64': 0.64.0
      '@oxc-transform/binding-linux-arm-gnueabihf': 0.64.0
      '@oxc-transform/binding-linux-arm64-gnu': 0.64.0
      '@oxc-transform/binding-linux-arm64-musl': 0.64.0
      '@oxc-transform/binding-linux-x64-gnu': 0.64.0
      '@oxc-transform/binding-linux-x64-musl': 0.64.0
      '@oxc-transform/binding-wasm32-wasi': 0.64.0
      '@oxc-transform/binding-win32-arm64-msvc': 0.64.0
      '@oxc-transform/binding-win32-x64-msvc': 0.64.0

  p-limit@3.1.0:
    dependencies:
      yocto-queue: 0.1.0

  p-locate@5.0.0:
    dependencies:
      p-limit: 3.1.0

  package-json-from-dist@1.0.1: {}

  package-manager-detector@0.2.11:
    dependencies:
      quansync: 0.2.10

  package-manager-detector@1.2.0: {}

  parent-module@1.0.1:
    dependencies:
      callsites: 3.1.0

  parse-imports@2.2.1:
    dependencies:
      es-module-lexer: 1.6.0
      slashes: 3.0.12

  parse-json@8.3.0:
    dependencies:
      '@babel/code-frame': 7.26.2
      index-to-position: 1.1.0
      type-fest: 4.40.0

  path-exists@4.0.0: {}

  path-key@3.1.1: {}

  path-parse@1.0.7: {}

  path-scurry@1.11.1:
    dependencies:
      lru-cache: 10.4.3
      minipass: 7.1.2

  pathe@2.0.3: {}

  pathval@2.0.0: {}

  perfect-debounce@1.0.0: {}

  picocolors@1.1.1: {}

  picomatch@2.3.1: {}

  picomatch@4.0.2: {}

  pirates@4.0.7: {}

  pkg-types@1.3.1:
    dependencies:
      confbox: 0.1.8
      mlly: 1.7.4
      pathe: 2.0.3

  pkg-types@2.1.0:
    dependencies:
      confbox: 0.2.2
      exsolve: 1.0.5
      pathe: 2.0.3

  pluralize@8.0.0: {}

  pnpm-workspace-yaml@0.3.1:
    dependencies:
      yaml: 2.7.1

  postcss-load-config@6.0.1(jiti@2.4.2)(postcss@8.5.3)(tsx@4.19.3)(yaml@2.7.1):
    dependencies:
      lilconfig: 3.1.3
    optionalDependencies:
      jiti: 2.4.2
      postcss: 8.5.3
      tsx: 4.19.3
      yaml: 2.7.1

  postcss-selector-parser@6.1.2:
    dependencies:
      cssesc: 3.0.0
      util-deprecate: 1.0.2

  postcss@8.5.3:
    dependencies:
      nanoid: 3.3.11
      picocolors: 1.1.1
      source-map-js: 1.2.1

  preact@10.26.5: {}

  prelude-ls@1.2.1: {}

  prettier-linter-helpers@1.0.0:
    dependencies:
      fast-diff: 1.3.0

  prettier@3.5.3: {}

  property-information@7.0.0: {}

  publint@0.3.12:
    dependencies:
      '@publint/pack': 0.1.2
      package-manager-detector: 1.2.0
      picocolors: 1.1.1
      sade: 1.8.1

  punycode@2.3.1: {}

  quansync@0.2.10: {}

  queue-microtask@1.2.3: {}

  rc9@2.1.2:
    dependencies:
      defu: 6.1.4
      destr: 2.0.5

  read-package-up@11.0.0:
    dependencies:
      find-up-simple: 1.0.1
      read-pkg: 9.0.1
      type-fest: 4.40.0

  read-pkg@9.0.1:
    dependencies:
      '@types/normalize-package-data': 2.4.4
      normalize-package-data: 6.0.2
      parse-json: 8.3.0
      type-fest: 4.40.0
      unicorn-magic: 0.1.0

  readdirp@4.1.2: {}

  refa@0.12.1:
    dependencies:
      '@eslint-community/regexpp': 4.12.1

  regex-recursion@6.0.2:
    dependencies:
      regex-utilities: 2.3.0

  regex-utilities@2.3.0: {}

  regex@6.0.1:
    dependencies:
      regex-utilities: 2.3.0

  regexp-ast-analysis@0.7.1:
    dependencies:
      '@eslint-community/regexpp': 4.12.1
      refa: 0.12.1

  regexp-tree@0.1.27: {}

  regjsparser@0.12.0:
    dependencies:
      jsesc: 3.0.2

  remark-frontmatter@5.0.0:
    dependencies:
      '@types/mdast': 4.0.4
      mdast-util-frontmatter: 2.0.1
      micromark-extension-frontmatter: 2.0.0
      unified: 11.0.5
    transitivePeerDependencies:
      - supports-color

  remark-parse@11.0.0:
    dependencies:
      '@types/mdast': 4.0.4
      mdast-util-from-markdown: 2.0.2
      micromark-util-types: 2.0.2
      unified: 11.0.5
    transitivePeerDependencies:
      - supports-color

  remark-stringify@11.0.0:
    dependencies:
      '@types/mdast': 4.0.4
      mdast-util-to-markdown: 2.1.2
      unified: 11.0.5

  remark@15.0.1:
    dependencies:
      '@types/mdast': 4.0.4
      remark-parse: 11.0.0
      remark-stringify: 11.0.0
      unified: 11.0.5
    transitivePeerDependencies:
      - supports-color

  require-directory@2.1.1: {}

  resolve-from@4.0.0: {}

  resolve-from@5.0.0: {}

  resolve-pkg-maps@1.0.0: {}

  resolve@1.22.10:
    dependencies:
      is-core-module: 2.16.1
      path-parse: 1.0.7
      supports-preserve-symlinks-flag: 1.0.0

  reusify@1.1.0: {}

  rfdc@1.4.1: {}

<<<<<<< HEAD
  rolldown-plugin-dts@0.6.0(rolldown@1.0.0-beta.7(typescript@5.8.3))(typescript@5.8.3):
=======
  rolldown-plugin-dts@0.7.8(rolldown@1.0.0-beta.7(typescript@5.8.3))(typescript@5.8.3):
>>>>>>> d6649d5a
    dependencies:
      debug: 4.4.0
      dts-resolver: 1.0.0
      get-tsconfig: 4.10.0
      magic-string-ast: 0.9.1
      oxc-parser: 0.64.0
      oxc-transform: 0.64.0
      rolldown: 1.0.0-beta.7(typescript@5.8.3)
    optionalDependencies:
      typescript: 5.8.3
    transitivePeerDependencies:
      - supports-color

  rolldown@1.0.0-beta.7(typescript@5.8.3):
    dependencies:
      '@oxc-project/types': 0.61.2
      '@valibot/to-json-schema': 1.0.0(valibot@1.0.0(typescript@5.8.3))
      valibot: 1.0.0(typescript@5.8.3)
    optionalDependencies:
      '@rolldown/binding-darwin-arm64': 1.0.0-beta.7
      '@rolldown/binding-darwin-x64': 1.0.0-beta.7
      '@rolldown/binding-freebsd-x64': 1.0.0-beta.7
      '@rolldown/binding-linux-arm-gnueabihf': 1.0.0-beta.7
      '@rolldown/binding-linux-arm64-gnu': 1.0.0-beta.7
      '@rolldown/binding-linux-arm64-musl': 1.0.0-beta.7
      '@rolldown/binding-linux-x64-gnu': 1.0.0-beta.7
      '@rolldown/binding-linux-x64-musl': 1.0.0-beta.7
      '@rolldown/binding-wasm32-wasi': 1.0.0-beta.7
      '@rolldown/binding-win32-arm64-msvc': 1.0.0-beta.7
      '@rolldown/binding-win32-ia32-msvc': 1.0.0-beta.7
      '@rolldown/binding-win32-x64-msvc': 1.0.0-beta.7
    transitivePeerDependencies:
      - typescript

  rollup@4.40.0:
    dependencies:
      '@types/estree': 1.0.7
    optionalDependencies:
      '@rollup/rollup-android-arm-eabi': 4.40.0
      '@rollup/rollup-android-arm64': 4.40.0
      '@rollup/rollup-darwin-arm64': 4.40.0
      '@rollup/rollup-darwin-x64': 4.40.0
      '@rollup/rollup-freebsd-arm64': 4.40.0
      '@rollup/rollup-freebsd-x64': 4.40.0
      '@rollup/rollup-linux-arm-gnueabihf': 4.40.0
      '@rollup/rollup-linux-arm-musleabihf': 4.40.0
      '@rollup/rollup-linux-arm64-gnu': 4.40.0
      '@rollup/rollup-linux-arm64-musl': 4.40.0
      '@rollup/rollup-linux-loongarch64-gnu': 4.40.0
      '@rollup/rollup-linux-powerpc64le-gnu': 4.40.0
      '@rollup/rollup-linux-riscv64-gnu': 4.40.0
      '@rollup/rollup-linux-riscv64-musl': 4.40.0
      '@rollup/rollup-linux-s390x-gnu': 4.40.0
      '@rollup/rollup-linux-x64-gnu': 4.40.0
      '@rollup/rollup-linux-x64-musl': 4.40.0
      '@rollup/rollup-win32-arm64-msvc': 4.40.0
      '@rollup/rollup-win32-ia32-msvc': 4.40.0
      '@rollup/rollup-win32-x64-msvc': 4.40.0
      fsevents: 2.3.3

  run-parallel@1.2.0:
    dependencies:
      queue-microtask: 1.2.3

  sade@1.8.1:
    dependencies:
      mri: 1.2.0

  scslre@0.3.0:
    dependencies:
      '@eslint-community/regexpp': 4.12.1
      refa: 0.12.1
      regexp-ast-analysis: 0.7.1

  search-insights@2.17.3: {}

  section-matter@1.0.0:
    dependencies:
      extend-shallow: 2.0.1
      kind-of: 6.0.3

  semver@7.7.1: {}

  shebang-command@2.0.0:
    dependencies:
      shebang-regex: 3.0.0

  shebang-regex@3.0.0: {}

  shiki@2.5.0:
    dependencies:
      '@shikijs/core': 2.5.0
      '@shikijs/engine-javascript': 2.5.0
      '@shikijs/engine-oniguruma': 2.5.0
      '@shikijs/langs': 2.5.0
      '@shikijs/themes': 2.5.0
      '@shikijs/types': 2.5.0
      '@shikijs/vscode-textmate': 10.0.2
      '@types/hast': 3.0.4

  siginfo@2.0.0: {}

  signal-exit@4.1.0: {}

  slashes@3.0.12: {}

  source-map-js@1.2.1: {}

  source-map@0.8.0-beta.0:
    dependencies:
      whatwg-url: 7.1.0

  space-separated-tokens@2.0.2: {}

  spdx-correct@3.2.0:
    dependencies:
      spdx-expression-parse: 3.0.1
      spdx-license-ids: 3.0.21

  spdx-exceptions@2.5.0: {}

  spdx-expression-parse@3.0.1:
    dependencies:
      spdx-exceptions: 2.5.0
      spdx-license-ids: 3.0.21

  spdx-expression-parse@4.0.0:
    dependencies:
      spdx-exceptions: 2.5.0
      spdx-license-ids: 3.0.21

  spdx-license-ids@3.0.21: {}

  speakingurl@14.0.1: {}

  sprintf-js@1.0.3: {}

  stable-hash@0.0.5: {}

  stackback@0.0.2: {}

  std-env@3.9.0: {}

  string-width@4.2.3:
    dependencies:
      emoji-regex: 8.0.0
      is-fullwidth-code-point: 3.0.0
      strip-ansi: 6.0.1

  string-width@5.1.2:
    dependencies:
      eastasianwidth: 0.2.0
      emoji-regex: 9.2.2
      strip-ansi: 7.1.0

  stringify-entities@4.0.4:
    dependencies:
      character-entities-html4: 2.1.0
      character-entities-legacy: 3.0.0

  strip-ansi@6.0.1:
    dependencies:
      ansi-regex: 5.0.1

  strip-ansi@7.1.0:
    dependencies:
      ansi-regex: 6.1.0

  strip-bom-string@1.0.0: {}

  strip-indent@4.0.0:
    dependencies:
      min-indent: 1.0.1

  strip-json-comments@3.1.1: {}

  sucrase@3.35.0:
    dependencies:
      '@jridgewell/gen-mapping': 0.3.8
      commander: 4.1.1
      glob: 10.4.5
      lines-and-columns: 1.2.4
      mz: 2.7.0
      pirates: 4.0.7
      ts-interface-checker: 0.1.13

  superjson@2.2.2:
    dependencies:
      copy-anything: 3.0.5

  supports-color@7.2.0:
    dependencies:
      has-flag: 4.0.0

  supports-preserve-symlinks-flag@1.0.0: {}

  synckit@0.10.3:
    dependencies:
      '@pkgr/core': 0.2.4
      tslib: 2.8.1

  synckit@0.11.4:
    dependencies:
      '@pkgr/core': 0.2.4
      tslib: 2.8.1

  synckit@0.9.2:
    dependencies:
      '@pkgr/core': 0.1.2
      tslib: 2.8.1

  tabbable@6.2.0: {}

  tapable@2.2.1: {}

  thenify-all@1.6.0:
    dependencies:
      thenify: 3.3.1

  thenify@3.3.1:
    dependencies:
      any-promise: 1.3.0

  tinybench@2.9.0: {}

  tinyexec@0.3.2: {}

  tinyexec@1.0.1: {}

  tinyglobby@0.2.12:
    dependencies:
      fdir: 6.4.3(picomatch@4.0.2)
      picomatch: 4.0.2

  tinypool@1.0.2: {}

  tinyrainbow@2.0.0: {}

  tinyspy@3.0.2: {}

  to-regex-range@5.0.1:
    dependencies:
      is-number: 7.0.0

  tokenx@0.4.1: {}

  tr46@1.0.1:
    dependencies:
      punycode: 2.3.1

  tree-kill@1.2.2: {}

  trim-lines@3.0.1: {}

  trough@2.2.0: {}

  ts-api-utils@2.1.0(typescript@5.8.3):
    dependencies:
      typescript: 5.8.3

  ts-interface-checker@0.1.13: {}

  tslib@2.8.1: {}

  tsup@8.4.0(jiti@2.4.2)(postcss@8.5.3)(tsx@4.19.3)(typescript@5.8.3)(yaml@2.7.1):
    dependencies:
      bundle-require: 5.1.0(esbuild@0.25.2)
      cac: 6.7.14
      chokidar: 4.0.3
      consola: 3.4.2
      debug: 4.4.0
      esbuild: 0.25.2
      joycon: 3.1.1
      picocolors: 1.1.1
      postcss-load-config: 6.0.1(jiti@2.4.2)(postcss@8.5.3)(tsx@4.19.3)(yaml@2.7.1)
      resolve-from: 5.0.0
      rollup: 4.40.0
      source-map: 0.8.0-beta.0
      sucrase: 3.35.0
      tinyexec: 0.3.2
      tinyglobby: 0.2.12
      tree-kill: 1.2.2
    optionalDependencies:
      postcss: 8.5.3
      typescript: 5.8.3
    transitivePeerDependencies:
      - jiti
      - supports-color
      - tsx
      - yaml

  tsx@4.19.3:
    dependencies:
      esbuild: 0.25.2
      get-tsconfig: 4.10.0
    optionalDependencies:
      fsevents: 2.3.3

  type-check@0.4.0:
    dependencies:
      prelude-ls: 1.2.1

  type-fest@4.40.0: {}

  typescript-eslint@8.30.1(eslint@9.24.0(jiti@2.4.2))(typescript@5.8.3):
    dependencies:
      '@typescript-eslint/eslint-plugin': 8.30.1(@typescript-eslint/parser@8.30.1(eslint@9.24.0(jiti@2.4.2))(typescript@5.8.3))(eslint@9.24.0(jiti@2.4.2))(typescript@5.8.3)
      '@typescript-eslint/parser': 8.30.1(eslint@9.24.0(jiti@2.4.2))(typescript@5.8.3)
      '@typescript-eslint/utils': 8.30.1(eslint@9.24.0(jiti@2.4.2))(typescript@5.8.3)
      eslint: 9.24.0(jiti@2.4.2)
      typescript: 5.8.3
    transitivePeerDependencies:
      - supports-color

  typescript@5.8.3: {}

  ufo@1.6.1: {}

  unconfig@7.3.1:
    dependencies:
      '@quansync/fs': 0.1.2
      defu: 6.1.4
      jiti: 2.4.2
      quansync: 0.2.10

  undici-types@6.21.0: {}

  unicorn-magic@0.1.0: {}

  unified@11.0.5:
    dependencies:
      '@types/unist': 3.0.3
      bail: 2.0.2
      devlop: 1.1.0
      extend: 3.0.2
      is-plain-obj: 4.1.0
      trough: 2.2.0
      vfile: 6.0.3

  unist-util-is@6.0.0:
    dependencies:
      '@types/unist': 3.0.3

  unist-util-position@5.0.0:
    dependencies:
      '@types/unist': 3.0.3

  unist-util-remove@4.0.0:
    dependencies:
      '@types/unist': 3.0.3
      unist-util-is: 6.0.0
      unist-util-visit-parents: 6.0.1

  unist-util-stringify-position@4.0.0:
    dependencies:
      '@types/unist': 3.0.3

  unist-util-visit-parents@6.0.1:
    dependencies:
      '@types/unist': 3.0.3
      unist-util-is: 6.0.0

  unist-util-visit@5.0.0:
    dependencies:
      '@types/unist': 3.0.3
      unist-util-is: 6.0.0
      unist-util-visit-parents: 6.0.1

  unplugin-ast@0.14.6:
    dependencies:
      '@babel/generator': 7.27.0
      ast-kit: 1.4.2
      magic-string-ast: 0.9.1
      unplugin: 2.3.2

  unplugin-unused@0.4.4:
    dependencies:
      js-tokens: 9.0.1
      picocolors: 1.1.1
      pkg-types: 2.1.0
      unplugin: 2.3.2
      unplugin-utils: 0.2.4

  unplugin-utils@0.2.4:
    dependencies:
      pathe: 2.0.3
      picomatch: 4.0.2

  unplugin@2.3.2:
    dependencies:
      acorn: 8.14.1
      picomatch: 4.0.2
      webpack-virtual-modules: 0.6.2

  unrs-resolver@1.5.0:
    optionalDependencies:
      '@unrs/resolver-binding-darwin-arm64': 1.5.0
      '@unrs/resolver-binding-darwin-x64': 1.5.0
      '@unrs/resolver-binding-freebsd-x64': 1.5.0
      '@unrs/resolver-binding-linux-arm-gnueabihf': 1.5.0
      '@unrs/resolver-binding-linux-arm-musleabihf': 1.5.0
      '@unrs/resolver-binding-linux-arm64-gnu': 1.5.0
      '@unrs/resolver-binding-linux-arm64-musl': 1.5.0
      '@unrs/resolver-binding-linux-ppc64-gnu': 1.5.0
      '@unrs/resolver-binding-linux-riscv64-gnu': 1.5.0
      '@unrs/resolver-binding-linux-s390x-gnu': 1.5.0
      '@unrs/resolver-binding-linux-x64-gnu': 1.5.0
      '@unrs/resolver-binding-linux-x64-musl': 1.5.0
      '@unrs/resolver-binding-wasm32-wasi': 1.5.0
      '@unrs/resolver-binding-win32-arm64-msvc': 1.5.0
      '@unrs/resolver-binding-win32-ia32-msvc': 1.5.0
      '@unrs/resolver-binding-win32-x64-msvc': 1.5.0

  update-browserslist-db@1.1.3(browserslist@4.24.4):
    dependencies:
      browserslist: 4.24.4
      escalade: 3.2.0
      picocolors: 1.1.1

  uri-js@4.4.1:
    dependencies:
      punycode: 2.3.1

  util-deprecate@1.0.2: {}

  valibot@1.0.0(typescript@5.8.3):
    optionalDependencies:
      typescript: 5.8.3

  validate-npm-package-license@3.0.4:
    dependencies:
      spdx-correct: 3.2.0
      spdx-expression-parse: 3.0.1

  vfile-message@4.0.2:
    dependencies:
      '@types/unist': 3.0.3
      unist-util-stringify-position: 4.0.0

  vfile@6.0.3:
    dependencies:
      '@types/unist': 3.0.3
      vfile-message: 4.0.2

  vite-node@3.1.1(@types/node@22.14.1)(jiti@2.4.2)(tsx@4.19.3)(yaml@2.7.1):
    dependencies:
      cac: 6.7.14
      debug: 4.4.0
      es-module-lexer: 1.6.0
      pathe: 2.0.3
      vite: 6.3.2(@types/node@22.14.1)(jiti@2.4.2)(tsx@4.19.3)(yaml@2.7.1)
    transitivePeerDependencies:
      - '@types/node'
      - jiti
      - less
      - lightningcss
      - sass
      - sass-embedded
      - stylus
      - sugarss
      - supports-color
      - terser
      - tsx
      - yaml

  vite@5.4.18(@types/node@22.14.1):
    dependencies:
      esbuild: 0.21.5
      postcss: 8.5.3
      rollup: 4.40.0
    optionalDependencies:
      '@types/node': 22.14.1
      fsevents: 2.3.3

  vite@6.3.2(@types/node@22.14.1)(jiti@2.4.2)(tsx@4.19.3)(yaml@2.7.1):
    dependencies:
      esbuild: 0.25.2
      fdir: 6.4.3(picomatch@4.0.2)
      picomatch: 4.0.2
      postcss: 8.5.3
      rollup: 4.40.0
      tinyglobby: 0.2.12
    optionalDependencies:
      '@types/node': 22.14.1
      fsevents: 2.3.3
      jiti: 2.4.2
      tsx: 4.19.3
      yaml: 2.7.1

  vitepress-plugin-group-icons@1.5.2:
    dependencies:
      '@iconify-json/logos': 1.2.4
      '@iconify-json/vscode-icons': 1.2.19
      '@iconify/utils': 2.3.0
    transitivePeerDependencies:
      - supports-color

  vitepress-plugin-llms@1.1.0:
    dependencies:
      byte-size: 9.0.1
      gray-matter: 4.0.3
      markdown-title: 1.0.2
      millify: 6.1.0
      minimatch: 10.0.1
      picocolors: 1.1.1
      remark: 15.0.1
      remark-frontmatter: 5.0.0
      tokenx: 0.4.1
      unist-util-remove: 4.0.0
    transitivePeerDependencies:
      - '@75lb/nature'
      - supports-color

  vitepress@1.6.3(@algolia/client-search@5.23.4)(@types/node@22.14.1)(postcss@8.5.3)(search-insights@2.17.3)(typescript@5.8.3):
    dependencies:
      '@docsearch/css': 3.8.2
      '@docsearch/js': 3.8.2(@algolia/client-search@5.23.4)(search-insights@2.17.3)
      '@iconify-json/simple-icons': 1.2.32
      '@shikijs/core': 2.5.0
      '@shikijs/transformers': 2.5.0
      '@shikijs/types': 2.5.0
      '@types/markdown-it': 14.1.2
      '@vitejs/plugin-vue': 5.2.3(vite@5.4.18(@types/node@22.14.1))(vue@3.5.13(typescript@5.8.3))
      '@vue/devtools-api': 7.7.4
      '@vue/shared': 3.5.13
      '@vueuse/core': 12.8.2(typescript@5.8.3)
      '@vueuse/integrations': 12.8.2(focus-trap@7.6.4)(typescript@5.8.3)
      focus-trap: 7.6.4
      mark.js: 8.11.1
      minisearch: 7.1.2
      shiki: 2.5.0
      vite: 5.4.18(@types/node@22.14.1)
      vue: 3.5.13(typescript@5.8.3)
    optionalDependencies:
      postcss: 8.5.3
    transitivePeerDependencies:
      - '@algolia/client-search'
      - '@types/node'
      - '@types/react'
      - async-validator
      - axios
      - change-case
      - drauu
      - fuse.js
      - idb-keyval
      - jwt-decode
      - less
      - lightningcss
      - nprogress
      - qrcode
      - react
      - react-dom
      - sass
      - sass-embedded
      - search-insights
      - sortablejs
      - stylus
      - sugarss
      - terser
      - typescript
      - universal-cookie

  vitest@3.1.1(@types/debug@4.1.12)(@types/node@22.14.1)(jiti@2.4.2)(tsx@4.19.3)(yaml@2.7.1):
    dependencies:
      '@vitest/expect': 3.1.1
      '@vitest/mocker': 3.1.1(vite@6.3.2(@types/node@22.14.1)(jiti@2.4.2)(tsx@4.19.3)(yaml@2.7.1))
      '@vitest/pretty-format': 3.1.1
      '@vitest/runner': 3.1.1
      '@vitest/snapshot': 3.1.1
      '@vitest/spy': 3.1.1
      '@vitest/utils': 3.1.1
      chai: 5.2.0
      debug: 4.4.0
      expect-type: 1.2.1
      magic-string: 0.30.17
      pathe: 2.0.3
      std-env: 3.9.0
      tinybench: 2.9.0
      tinyexec: 0.3.2
      tinypool: 1.0.2
      tinyrainbow: 2.0.0
      vite: 6.3.2(@types/node@22.14.1)(jiti@2.4.2)(tsx@4.19.3)(yaml@2.7.1)
      vite-node: 3.1.1(@types/node@22.14.1)(jiti@2.4.2)(tsx@4.19.3)(yaml@2.7.1)
      why-is-node-running: 2.3.0
    optionalDependencies:
      '@types/debug': 4.1.12
      '@types/node': 22.14.1
    transitivePeerDependencies:
      - jiti
      - less
      - lightningcss
      - msw
      - sass
      - sass-embedded
      - stylus
      - sugarss
      - supports-color
      - terser
      - tsx
      - yaml

  vue-eslint-parser@10.1.3(eslint@9.24.0(jiti@2.4.2)):
    dependencies:
      debug: 4.4.0
      eslint: 9.24.0(jiti@2.4.2)
      eslint-scope: 8.3.0
      eslint-visitor-keys: 4.2.0
      espree: 10.3.0
      esquery: 1.6.0
      lodash: 4.17.21
      semver: 7.7.1
    transitivePeerDependencies:
      - supports-color

  vue@3.5.13(typescript@5.8.3):
    dependencies:
      '@vue/compiler-dom': 3.5.13
      '@vue/compiler-sfc': 3.5.13
      '@vue/runtime-dom': 3.5.13
      '@vue/server-renderer': 3.5.13(vue@3.5.13(typescript@5.8.3))
      '@vue/shared': 3.5.13
    optionalDependencies:
      typescript: 5.8.3

  webidl-conversions@4.0.2: {}

  webpack-virtual-modules@0.6.2: {}

  whatwg-url@7.1.0:
    dependencies:
      lodash.sortby: 4.7.0
      tr46: 1.0.1
      webidl-conversions: 4.0.2

  which@2.0.2:
    dependencies:
      isexe: 2.0.0

  why-is-node-running@2.3.0:
    dependencies:
      siginfo: 2.0.0
      stackback: 0.0.2

  word-wrap@1.2.5: {}

  wrap-ansi@7.0.0:
    dependencies:
      ansi-styles: 4.3.0
      string-width: 4.2.3
      strip-ansi: 6.0.1

  wrap-ansi@8.1.0:
    dependencies:
      ansi-styles: 6.2.1
      string-width: 5.1.2
      strip-ansi: 7.1.0

  xml-name-validator@4.0.0: {}

  y18n@5.0.8: {}

  yaml-eslint-parser@1.3.0:
    dependencies:
      eslint-visitor-keys: 3.4.3
      yaml: 2.7.1

  yaml@2.7.1: {}

  yargs-parser@21.1.1: {}

  yargs@17.7.2:
    dependencies:
      cliui: 8.0.1
      escalade: 3.2.0
      get-caller-file: 2.0.5
      require-directory: 2.1.1
      string-width: 4.2.3
      y18n: 5.0.8
      yargs-parser: 21.1.1

  yocto-queue@0.1.0: {}

  zwitch@2.0.4: {}<|MERGE_RESOLUTION|>--- conflicted
+++ resolved
@@ -851,52 +851,19 @@
     os: [linux]
     libc: [glibc]
 
-<<<<<<< HEAD
-  '@oxc-transform/binding-linux-arm64-musl@0.62.0':
-    resolution: {integrity: sha512-NoM2Ymf0oKBlxu1DFjBQ7fAAz92JQ1MgbLT6apR2UCmOn7xIZAiyYloyXM43qDf6nTOAs3zmH6kNcEPZ8KaDrg==}
-    engines: {node: '>=14.0.0'}
-    cpu: [arm64]
-    os: [linux]
-    libc: [musl]
-
-  '@oxc-transform/binding-linux-arm64-musl@0.63.0':
-    resolution: {integrity: sha512-rD9jm2C8qOTZJLTsIpNWkqcmvbHKpvwYY7oBKNo68l0uaNEviVAbOmhgSMmaSRoZnoaLZyUSs4dL3+jIlgDnmA==}
-    engines: {node: '>=14.0.0'}
-    cpu: [arm64]
-    os: [linux]
-    libc: [musl]
-
-  '@oxc-transform/binding-linux-x64-gnu@0.62.0':
-    resolution: {integrity: sha512-ltHIWB0eBT5iDt9hvC6LI90JV7DVbUdXzCjuNzUl/qcXXpKKLFjuRUuAs0npg3B+bsw75N2UKdwJ+E+mGf+D9A==}
+  '@oxc-transform/binding-linux-x64-gnu@0.64.0':
+    resolution: {integrity: sha512-zHe0oT6xpCECWFdN2Uovut/36RJ6fA0IZwZEHaHeGHYbp8UoCrvZAXoh5MYa/hadYpsoVV13b5ZHBEJk7DuMjg==}
     engines: {node: '>=14.0.0'}
     cpu: [x64]
     os: [linux]
     libc: [glibc]
-
-  '@oxc-transform/binding-linux-x64-gnu@0.63.0':
-    resolution: {integrity: sha512-ViFD67fOShiZb8uGXYHa10JgAJUCoEdiRq6Pkwo8G4/FpRQJiUk247ub6uHD2LzMI2mb77mzNz7hq44fVc+qMw==}
-    engines: {node: '>=14.0.0'}
-    cpu: [x64]
-    os: [linux]
-    libc: [glibc]
-
-  '@oxc-transform/binding-linux-x64-musl@0.62.0':
-    resolution: {integrity: sha512-PODsXb/+a/380bdoJVruJSNuRm362b2fqgoRcQyDliIYVIlyNjhuRluNnXZt3Rcn+NMJuD6bR4UNDGIQawoaEg==}
-=======
-  '@oxc-transform/binding-linux-x64-gnu@0.64.0':
-    resolution: {integrity: sha512-zHe0oT6xpCECWFdN2Uovut/36RJ6fA0IZwZEHaHeGHYbp8UoCrvZAXoh5MYa/hadYpsoVV13b5ZHBEJk7DuMjg==}
->>>>>>> d6649d5a
-    engines: {node: '>=14.0.0'}
-    cpu: [x64]
-    os: [linux]
-    libc: [musl]
 
   '@oxc-transform/binding-linux-x64-musl@0.64.0':
     resolution: {integrity: sha512-kxiziQsB+ic5j2SCMV0pzcesA+QFaufTmNQbQznu7XFy+sFjHHkYfS3109D40gLnNtmlaIyTHj+1Ooka7awKhA==}
     engines: {node: '>=14.0.0'}
     cpu: [x64]
     os: [linux]
-    libc: [musl]
+    libc: [glibc]
 
   '@oxc-transform/binding-wasm32-wasi@0.64.0':
     resolution: {integrity: sha512-YJtTvi3DYxEZ7mIZaIEaLGL0ECCiJWHxiA9Qz2EpswbRCfXX/l7YSODs3uvG/thlCFhnzPLIM8O6tIHjpHIWYA==}
@@ -2808,13 +2775,8 @@
   rfdc@1.4.1:
     resolution: {integrity: sha512-q1b3N5QkRUWUl7iyylaaj3kOpIT0N2i9MqIEQXP73GVsN9cw3fdx8X63cEmWhJGi2PPCF23Ijp7ktmd39rawIA==}
 
-<<<<<<< HEAD
-  rolldown-plugin-dts@0.6.0:
-    resolution: {integrity: sha512-c9DsZicZ3tdFHJl3gJUrNF9BZT2CtSuVMhYkPIhvBfaYDTZQdBd8KLvD9jU5WWzsrL3cfy0BgqQ0QwE8uojOCw==}
-=======
   rolldown-plugin-dts@0.7.8:
     resolution: {integrity: sha512-GVh9lUxfxpZ+rFCb10qq6S2yVeWjGW71EO501DNjfa86uSaMwD9M6B59y2aUSluO/UsSMboGqfpwSJbnMoxhnA==}
->>>>>>> d6649d5a
     engines: {node: '>=20.18.0'}
     peerDependencies:
       rolldown: ^1.0.0-beta.7
@@ -6122,11 +6084,7 @@
 
   rfdc@1.4.1: {}
 
-<<<<<<< HEAD
-  rolldown-plugin-dts@0.6.0(rolldown@1.0.0-beta.7(typescript@5.8.3))(typescript@5.8.3):
-=======
   rolldown-plugin-dts@0.7.8(rolldown@1.0.0-beta.7(typescript@5.8.3))(typescript@5.8.3):
->>>>>>> d6649d5a
     dependencies:
       debug: 4.4.0
       dts-resolver: 1.0.0
