--- conflicted
+++ resolved
@@ -94,9 +94,8 @@
         specifier: ^0.4.4
         version: 0.4.4
       vite:
-<<<<<<< HEAD
-        specifier: ^6.2.6
-        version: 6.2.6(@types/node@22.14.1)(jiti@2.4.2)(tsx@4.19.3)(yaml@2.7.1)
+        specifier: ^6.3.2
+        version: 6.3.2(@types/node@22.14.1)(jiti@2.4.2)(tsx@4.19.3)(yaml@2.7.1)
       vitepress:
         specifier: ^1.6.3
         version: 1.6.3(@algolia/client-search@5.23.4)(@types/node@22.14.1)(postcss@8.5.3)(search-insights@2.17.3)(typescript@5.8.3)
@@ -106,10 +105,6 @@
       vitepress-plugin-llms:
         specifier: ^1.1.0
         version: 1.1.0
-=======
-        specifier: ^6.3.2
-        version: 6.3.2(@types/node@22.14.1)(jiti@2.4.2)(tsx@4.19.3)(yaml@2.7.1)
->>>>>>> 644e74bf
       vitest:
         specifier: ^3.1.1
         version: 3.1.1(@types/debug@4.1.12)(@types/node@22.14.1)(jiti@2.4.2)(tsx@4.19.3)(yaml@2.7.1)
@@ -219,7 +214,6 @@
     resolution: {integrity: sha512-H45s8fVLYjbhFH62dIJ3WtmJ6RSPt/3DRO0ZcT2SUiYiQyz3BLVb9ADEnLl91m74aQPS3AzzeajZHYOalWe3bg==}
     engines: {node: '>=6.9.0'}
 
-<<<<<<< HEAD
   '@docsearch/css@3.8.2':
     resolution: {integrity: sha512-y05ayQFyUmCXze79+56v/4HpycYF3uFqB78pLPrSV5ZKAlDuIAAJNhaRi8tTdRNXh05yxX/TyNnzD6LwSM89vQ==}
 
@@ -243,12 +237,9 @@
       search-insights:
         optional: true
 
-  '@emnapi/core@1.4.0':
-    resolution: {integrity: sha512-H+N/FqT07NmLmt6OFFtDfwe8PNygprzBikrEMyQfgqSmT0vzE515Pz7R8izwB9q/zsH/MA64AKoul3sA6/CzVg==}
-=======
+
   '@emnapi/core@1.4.3':
     resolution: {integrity: sha512-4m62DuCE07lw01soJwPiBGC0nAww0Q+RY70VZ+n49yDIO13yyinhbWCeNnaob0lakDtWQzSdtNWzJeOJt2ma+g==}
->>>>>>> 644e74bf
 
   '@emnapi/runtime@1.4.3':
     resolution: {integrity: sha512-pBPWdu6MLKROBX05wSNKcNb++m5Er+KQ9QkB+WVM+pW2Kx9hoSrVTnu3BdkI5eBLZoKu/J6mW/B6i6bJB2ytXQ==}
@@ -1159,16 +1150,12 @@
   '@types/unist@3.0.3':
     resolution: {integrity: sha512-ko/gIFJRv177XgZsZcBwnqJN5x/Gien8qNOn0D5bQU/zAzVf9Zt3BlcUiLqhV9y4ARk0GbT3tnUiPNgnTXzc/Q==}
 
-<<<<<<< HEAD
   '@types/web-bluetooth@0.0.21':
     resolution: {integrity: sha512-oIQLCGWtcFZy2JW77j9k8nHzAOpqMHLQejDA48XXMWH6tjCQHz5RCFz1bzsmROyL6PUm+LLnUiI4BCn221inxA==}
 
-  '@typescript-eslint/eslint-plugin@8.29.0':
-    resolution: {integrity: sha512-PAIpk/U7NIS6H7TEtN45SPGLQaHNgB7wSjsQV/8+KYokAb2T/gloOA/Bee2yd4/yKVhPKe5LlaUGhAZk5zmSaQ==}
-=======
   '@typescript-eslint/eslint-plugin@8.30.1':
     resolution: {integrity: sha512-v+VWphxMjn+1t48/jO4t950D6KR8JaJuNXzi33Ve6P8sEmPr5k6CEXjdGwT6+LodVnEa91EQCtwjWNUCPweo+Q==}
->>>>>>> 644e74bf
+
     engines: {node: ^18.18.0 || ^20.9.0 || >=21.1.0}
     peerDependencies:
       '@typescript-eslint/parser': ^8.0.0 || ^8.0.0-alpha.0
@@ -1214,16 +1201,12 @@
     resolution: {integrity: sha512-aEhgas7aJ6vZnNFC7K4/vMGDGyOiqWcYZPpIWrTKuTAlsvDNKy2GFDqh9smL+iq069ZvR0YzEeq0B8NJlLzjFA==}
     engines: {node: ^18.18.0 || ^20.9.0 || >=21.1.0}
 
-<<<<<<< HEAD
   '@ungap/structured-clone@1.3.0':
     resolution: {integrity: sha512-WmoN8qaIAo7WTYWbAZuG8PYEhn5fkz7dZrqTBZ7dtt//lL2Gwms1IcnQ5yHqjDfX8Ft5j4YzDM23f87zBfDe9g==}
 
-  '@unrs/resolver-binding-darwin-arm64@1.3.3':
-    resolution: {integrity: sha512-EpRILdWr3/xDa/7MoyfO7JuBIJqpBMphtu4+80BK1bRfFcniVT74h3Z7q1+WOc92FuIAYatB1vn9TJR67sORGw==}
-=======
   '@unrs/resolver-binding-darwin-arm64@1.5.0':
     resolution: {integrity: sha512-YmocNlEcX/AgJv8gI41bhjMOTcKcea4D2nRIbZj+MhRtSH5+vEU8r/pFuTuoF+JjVplLsBueU+CILfBPVISyGQ==}
->>>>>>> 644e74bf
+
     cpu: [arm64]
     os: [darwin]
 
@@ -2550,16 +2533,11 @@
   package-json-from-dist@1.0.1:
     resolution: {integrity: sha512-UEZIS3/by4OC8vL3P2dTXRETpebLI2NiI5vIrjaD/5UtrkFX/tNbwjTSRAGC/+7CAo2pIcBaRgWmcBBHcsaCIw==}
 
-<<<<<<< HEAD
   package-manager-detector@0.2.11:
     resolution: {integrity: sha512-BEnLolu+yuz22S56CU1SUKq3XC3PkwD5wv4ikR4MfGvnRVcmzXR9DwSlW2fEamyTPyXHomBJRzgapeuBvRNzJQ==}
 
-  package-manager-detector@1.1.0:
-    resolution: {integrity: sha512-Y8f9qUlBzW8qauJjd/eu6jlpJZsuPJm2ZAV0cDVd420o4EdpH5RPdoCv+60/TdJflGatr4sDfpAL6ArWZbM5tA==}
-=======
   package-manager-detector@1.2.0:
     resolution: {integrity: sha512-PutJepsOtsqVfUsxCzgTTpyXmiAgvKptIgY4th5eq5UXXFhj5PxfQ9hnGkypMeovpAvVshFRItoFHYO18TCOqA==}
->>>>>>> 644e74bf
 
   parent-module@1.0.1:
     resolution: {integrity: sha512-GQ2EWRpQV8/o+Aw8YqtfZZPfNRWZYkbidE9k5rpl/hC3vtHHBfGm2Ifi6qWV+coDGkrUKZAxE3Lot5kcsRlh+g==}
@@ -2762,16 +2740,12 @@
     resolution: {integrity: sha512-g6QUff04oZpHs0eG5p83rFLhHeV00ug/Yf9nZM6fLeUrPguBTkTQOdpAWWspMh55TZfVQDPaN3NQJfbVRAxdIw==}
     engines: {iojs: '>=1.0.0', node: '>=0.10.0'}
 
-<<<<<<< HEAD
   rfdc@1.4.1:
     resolution: {integrity: sha512-q1b3N5QkRUWUl7iyylaaj3kOpIT0N2i9MqIEQXP73GVsN9cw3fdx8X63cEmWhJGi2PPCF23Ijp7ktmd39rawIA==}
 
-  rolldown-plugin-dts@0.5.2:
-    resolution: {integrity: sha512-BPHZ2iIRD2XdlxZwJ4W9QCf4iS0/QpTGgCZrvE1Ru7+a2+H/RsCdStBsUVfrFb7kfNY0rnGTSlBoC4FnLF9AIA==}
-=======
   rolldown-plugin-dts@0.7.8:
     resolution: {integrity: sha512-GVh9lUxfxpZ+rFCb10qq6S2yVeWjGW71EO501DNjfa86uSaMwD9M6B59y2aUSluO/UsSMboGqfpwSJbnMoxhnA==}
->>>>>>> 644e74bf
+
     engines: {node: '>=20.18.0'}
     peerDependencies:
       rolldown: ^1.0.0-beta.7
@@ -3142,7 +3116,6 @@
     engines: {node: ^18.0.0 || ^20.0.0 || >=22.0.0}
     hasBin: true
 
-<<<<<<< HEAD
   vite@5.4.18:
     resolution: {integrity: sha512-1oDcnEp3lVyHCuQ2YFelM4Alm2o91xNoMncRm1U7S+JdYfYOvbiGZ3/CxGttrOu2M/KcGz7cRC2DoNUA6urmMA==}
     engines: {node: ^18.0.0 || >=20.0.0}
@@ -3174,12 +3147,9 @@
       terser:
         optional: true
 
-  vite@6.2.6:
-    resolution: {integrity: sha512-9xpjNl3kR4rVDZgPNdTL0/c6ao4km69a/2ihNQbcANz8RuCOK3hQBmLSJf3bRKVQjVMda+YvizNE8AwvogcPbw==}
-=======
   vite@6.3.2:
     resolution: {integrity: sha512-ZSvGOXKGceizRQIZSz7TGJ0pS3QLlVY/9hwxVh17W3re67je1RKYzFHivZ/t0tubU78Vkyb9WnHPENSBCzbckg==}
->>>>>>> 644e74bf
+
     engines: {node: ^18.0.0 || ^20.0.0 || >=22.0.0}
     hasBin: true
     peerDependencies:
@@ -3482,7 +3452,6 @@
       '@babel/helper-string-parser': 7.25.9
       '@babel/helper-validator-identifier': 7.25.9
 
-<<<<<<< HEAD
   '@docsearch/css@3.8.2': {}
 
   '@docsearch/js@3.8.2(@algolia/client-search@5.23.4)(search-insights@2.17.3)':
@@ -3507,10 +3476,7 @@
     transitivePeerDependencies:
       - '@algolia/client-search'
 
-  '@emnapi/core@1.4.0':
-=======
   '@emnapi/core@1.4.3':
->>>>>>> 644e74bf
     dependencies:
       '@emnapi/wasi-threads': 1.0.2
       tslib: 2.8.1
@@ -4064,7 +4030,6 @@
   '@rollup/rollup-win32-x64-msvc@4.40.0':
     optional: true
 
-<<<<<<< HEAD
   '@shikijs/core@2.5.0':
     dependencies:
       '@shikijs/engine-javascript': 2.5.0
@@ -4105,10 +4070,8 @@
 
   '@shikijs/vscode-textmate@10.0.2': {}
 
-  '@sxzz/eslint-config@6.1.1(@types/eslint@9.6.1)(@typescript-eslint/eslint-plugin@8.29.0(@typescript-eslint/parser@8.29.0(eslint@9.24.0(jiti@2.4.2))(typescript@5.8.3))(eslint@9.24.0(jiti@2.4.2))(typescript@5.8.3))(eslint@9.24.0(jiti@2.4.2))(typescript@5.8.3)':
-=======
   '@sxzz/eslint-config@6.1.1(@types/eslint@9.6.1)(@typescript-eslint/eslint-plugin@8.30.1(@typescript-eslint/parser@8.30.1(eslint@9.24.0(jiti@2.4.2))(typescript@5.8.3))(eslint@9.24.0(jiti@2.4.2))(typescript@5.8.3))(eslint@9.24.0(jiti@2.4.2))(typescript@5.8.3)':
->>>>>>> 644e74bf
+
     dependencies:
       '@eslint-community/eslint-plugin-eslint-comments': 4.5.0(eslint@9.24.0(jiti@2.4.2))
       '@eslint/js': 9.24.0
@@ -4208,13 +4171,10 @@
 
   '@types/unist@3.0.3': {}
 
-<<<<<<< HEAD
   '@types/web-bluetooth@0.0.21': {}
 
-  '@typescript-eslint/eslint-plugin@8.29.0(@typescript-eslint/parser@8.29.0(eslint@9.24.0(jiti@2.4.2))(typescript@5.8.3))(eslint@9.24.0(jiti@2.4.2))(typescript@5.8.3)':
-=======
   '@typescript-eslint/eslint-plugin@8.30.1(@typescript-eslint/parser@8.30.1(eslint@9.24.0(jiti@2.4.2))(typescript@5.8.3))(eslint@9.24.0(jiti@2.4.2))(typescript@5.8.3)':
->>>>>>> 644e74bf
+
     dependencies:
       '@eslint-community/regexpp': 4.12.1
       '@typescript-eslint/parser': 8.30.1(eslint@9.24.0(jiti@2.4.2))(typescript@5.8.3)
@@ -4291,13 +4251,10 @@
       '@typescript-eslint/types': 8.30.1
       eslint-visitor-keys: 4.2.0
 
-<<<<<<< HEAD
   '@ungap/structured-clone@1.3.0': {}
 
-  '@unrs/resolver-binding-darwin-arm64@1.3.3':
-=======
   '@unrs/resolver-binding-darwin-arm64@1.5.0':
->>>>>>> 644e74bf
+
     optional: true
 
   '@unrs/resolver-binding-darwin-x64@1.5.0':
@@ -5894,15 +5851,12 @@
 
   package-json-from-dist@1.0.1: {}
 
-<<<<<<< HEAD
   package-manager-detector@0.2.11:
     dependencies:
       quansync: 0.2.10
 
-  package-manager-detector@1.1.0: {}
-=======
   package-manager-detector@1.2.0: {}
->>>>>>> 644e74bf
+
 
   parent-module@1.0.1:
     dependencies:
@@ -6102,13 +6056,10 @@
 
   reusify@1.1.0: {}
 
-<<<<<<< HEAD
   rfdc@1.4.1: {}
 
-  rolldown-plugin-dts@0.5.2(rolldown@1.0.0-beta.7(typescript@5.8.3))(typescript@5.8.3):
-=======
   rolldown-plugin-dts@0.7.8(rolldown@1.0.0-beta.7(typescript@5.8.3))(typescript@5.8.3):
->>>>>>> 644e74bf
+
     dependencies:
       debug: 4.4.0
       dts-resolver: 1.0.0
@@ -6574,7 +6525,6 @@
       - tsx
       - yaml
 
-<<<<<<< HEAD
   vite@5.4.18(@types/node@22.14.1):
     dependencies:
       esbuild: 0.21.5
@@ -6584,10 +6534,8 @@
       '@types/node': 22.14.1
       fsevents: 2.3.3
 
-  vite@6.2.6(@types/node@22.14.1)(jiti@2.4.2)(tsx@4.19.3)(yaml@2.7.1):
-=======
   vite@6.3.2(@types/node@22.14.1)(jiti@2.4.2)(tsx@4.19.3)(yaml@2.7.1):
->>>>>>> 644e74bf
+
     dependencies:
       esbuild: 0.25.2
       fdir: 6.4.3(picomatch@4.0.2)
