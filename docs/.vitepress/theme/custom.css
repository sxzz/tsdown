--- conflicted
+++ resolved
@@ -3,14 +3,11 @@
   --vp-c-brand-2: #ff8700;
   --vp-c-brand-3: #e37800;
   --vp-code-color: #333;
-<<<<<<< HEAD
   --vp-button-brand-bg: #ff7e17;
-=======
 
   /* Hero Background Image */
   --vp-home-hero-image-background-image: linear-gradient(-45deg, rgba(255, 149, 0, 0.4) 40%, rgba(48, 115, 122, 0.2) 50%);
   --vp-home-hero-image-filter: blur(44px);
->>>>>>> 36a753a9
 }
 
 .dark {
