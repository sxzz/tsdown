--- conflicted
+++ resolved
@@ -99,14 +99,10 @@
     "typescript": "~5.8.3",
     "unplugin-ast": "^0.14.6",
     "unplugin-unused": "^0.4.4",
-<<<<<<< HEAD
-    "vite": "^6.2.6",
     "vitepress": "^1.6.3",
     "vitepress-plugin-group-icons": "^1.5.2",
     "vitepress-plugin-llms": "^1.1.0",
-=======
     "vite": "^6.3.2",
->>>>>>> 644e74bf
     "vitest": "^3.1.1"
   },
   "engines": {
